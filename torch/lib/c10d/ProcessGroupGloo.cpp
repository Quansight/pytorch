#include <c10d/ProcessGroupGloo.hpp>

#include <gloo/allgather.h>
#include <gloo/allreduce.h>
#include <gloo/barrier.h>
#include <gloo/broadcast.h>
#include <gloo/gather.h>
#include <gloo/reduce.h>
#include <gloo/scatter.h>

#ifdef USE_CUDA
#include <ATen/cuda/CUDAEvent.h>
#include <ATen/cuda/CUDAGuard.h>
#include <ATen/cuda/CUDAStream.h>
#include <ATen/cuda/Exceptions.h>
#include <ATen/cuda/PinnedMemoryAllocator.h>
#endif

#include <gloo/rendezvous/context.h>
#include <gloo/transport/tcp/device.h>

#define GENERATE_ALL_TYPES(type, func, args...)        \
  switch (type) {                                      \
    case ::at::ScalarType::Float:                      \
      func<float>(args);                               \
      break;                                           \
    case ::at::ScalarType::Double:                     \
      func<double>(args);                              \
      break;                                           \
    case ::at::ScalarType::Half:                       \
      func<gloo::float16>(args);                       \
      break;                                           \
    case ::at::ScalarType::Char:                       \
      func<int8_t>(args);                              \
      break;                                           \
    case ::at::ScalarType::Byte:                       \
      func<uint8_t>(args);                             \
      break;                                           \
    case ::at::ScalarType::Int:                        \
      func<int32_t>(args);                             \
      break;                                           \
    case ::at::ScalarType::Long:                       \
      func<int64_t>(args);                             \
      break;                                           \
    default:                                           \
      throw std::runtime_error("Invalid scalar type"); \
  }

namespace c10d {

namespace {

// Wrap c10d store as Gloo store
class GlooStore : public ::gloo::rendezvous::Store {
 public:
  GlooStore(const std::shared_ptr<::c10d::Store>& store) : store_(store) {}

  void set(const std::string& key, const std::vector<char>& value) override {
    std::vector<uint8_t> tmp(value.begin(), value.end());
    store_->set(key, tmp);
  }

  std::vector<char> get(const std::string& key) override {
    auto value = store_->get(key);
    return std::vector<char>(value.begin(), value.end());
  }

  void wait(const std::vector<std::string>& keys) override {
    store_->wait(keys, Store::kDefaultTimeout);
  }

  void wait(
      const std::vector<std::string>& keys,
      const std::chrono::milliseconds& timeout) override {
    store_->wait(keys, timeout);
  }

 protected:
  std::shared_ptr<::c10d::Store> store_;
};

typedef void (*ReduceFunc)(void*, const void*, const void*, size_t);

template <typename T>
ReduceFunc toFunction(const ReduceOp& r) {
  switch (r) {
    case ReduceOp::SUM:
      return ReduceFunc(&::gloo::sum<T>);
    case ReduceOp::PRODUCT:
      return ReduceFunc(&::gloo::product<T>);
    case ReduceOp::MIN:
      return ReduceFunc(&::gloo::min<T>);
    case ReduceOp::MAX:
      return ReduceFunc(&::gloo::max<T>);
    case ReduceOp::UNUSED:
      break;
  }

  throw std::runtime_error("Unhandled ReduceOp");
}

template <typename T, typename O>
void setInputs(O& opts, std::vector<at::Tensor>& tensors) {
  opts.setInputs(getDataPointers<T>(tensors), tensors[0].numel());
}

template <typename T, typename O>
void setInput(O& opts, at::Tensor& tensor) {
  opts.setInput(getDataPointer<T>(tensor), tensor.numel());
}

template <typename T, typename O>
void setOutputs(O& opts, std::vector<at::Tensor>& tensors) {
  opts.setOutputs(getDataPointers<T>(tensors), tensors[0].numel());
}

template <typename T, typename O>
void setOutput(O& opts, at::Tensor& tensor) {
  opts.setOutput(getDataPointer<T>(tensor), tensor.numel());
}

#ifdef USE_CUDA

at::Tensor pinnedLike(at::Tensor& tensor) {
  auto& type = tensor.type().toBackend(at::Backend::CPU);
  auto* allocator = at::cuda::getPinnedMemoryAllocator();
  return type.tensorWithAllocator(tensor.sizes(), tensor.strides(), allocator);
}

// This function initializes a vector of CUDA streams, one for every
// tensor in the input tensor vector, and ensures that these streams are
// synchronized with the current default streams. This is needed so
// that new work on the new streams is serialized w.r.t. all operations
// on the tensors.
void initializeStreamsEvents(
    std::vector<at::Tensor>& tensors,
<<<<<<< HEAD
=======
    std::vector<at::cuda::CUDAStream>& streams,
    std::vector<at::cuda::CUDAEvent>& events) {
  at::cuda::OptionalCUDAGuard guard;
  streams.reserve(tensors.size());
  events.resize(tensors.size());
  for (size_t i = 0; i < tensors.size(); i++) {
    guard.set_index(tensors[i].device().index());
    // Record event on current stream
    events[i].record(at::cuda::getCurrentCUDAStream());
    // Get a non-default stream to execute asynchronous CUDA operations
    // on for this device. This ensures that the default stream used
    // by the caller is not occupied by c10d related operations.
    streams.push_back(at::cuda::getStreamFromPool(
        /* isHighPriority */ true, tensors[i].device().index()));
    // Ensure the new stream is synchronized with the current stream.
    events[i].block(streams[i]);
  }
}

// This function initializes a vector of CUDA streams, one per device,
// and ensures that these streams are synchronized with the current default
// streams. It is assumed that the tensors in the nested tensor vectors are
// on the same device.
void initializeStreamsEvents(
    std::vector<std::vector<at::Tensor>>& tensors,
>>>>>>> 483ba553
    std::vector<at::cuda::CUDAStream>& streams,
    std::vector<at::cuda::CUDAEvent>& events) {
  // Ensure that the tensors in the nested tensor vectors are on the same
  // device.
  for (size_t i = 0; i < tensors.size(); i++) {
    auto device_id = tensors[i][0].device().index();
    for (size_t j = 1; j < tensors[i].size(); j++) {
      if (tensors[i][j].device().index() != device_id) {
        throw std::runtime_error(
            "tensors in the nested tensor vectors need to be on the same device");
      }
    }
  }

  at::cuda::OptionalCUDAGuard guard;
  streams.reserve(tensors.size());
  events.resize(tensors.size());
  for (size_t i = 0; i < tensors.size(); i++) {
<<<<<<< HEAD
    guard.set_index(tensors[i].device().index());
    // Record event on current stream
    events[i].record(at::cuda::getCurrentCUDAStream());
    // Get a non-default stream to execute asynchronous CUDA operations
    // on for this device. This ensures that the default stream used
    // by the caller is not occupied by c10d related operations.
    streams.push_back(at::cuda::getStreamFromPool(
        /* isHighPriority */ true, tensors[i].device().index()));
    // Ensure the new stream is synchronized with the current stream.
    events[i].block(streams[i]);
  }
}

// This function initializes a vector of CUDA streams, one per device,
// and ensures that these streams are synchronized with the current default
// streams. It is assumed that the tensors in the nested tensor vectors are
// on the same device.
void initializeStreamsEvents(
    std::vector<std::vector<at::Tensor>>& tensors,
    std::vector<at::cuda::CUDAStream>& streams,
    std::vector<at::cuda::CUDAEvent>& events) {
  // Ensure that the tensors in the nested tensor vectors are on the same
  // device.
  for (size_t i = 0; i < tensors.size(); i++) {
    auto device_id = tensors[i][0].device().index();
    for (size_t j = 1; j < tensors[i].size(); j++) {
      if (tensors[i][j].device().index() != device_id) {
        throw std::runtime_error(
            "tesnors in the nested tensor vectors need to be on the same device");
      }
    }
  }

  at::cuda::OptionalCUDAGuard guard;
  streams.reserve(tensors.size());
  events.resize(tensors.size());
  for (size_t i = 0; i < tensors.size(); i++) {
    guard.set_index(tensors[i][0].device().index());
    // Record event on current stream
    events[i].record(at::cuda::getCurrentCUDAStream());
    // Get a non-default stream to execute asynchronous CUDA operations
    // on for this output. This ensures that the default stream used
    // by the caller is not occupied by c10d related operations.
    streams.push_back(at::cuda::getStreamFromPool(
=======
    guard.set_index(tensors[i][0].device().index());
    // Record event on current stream
    events[i].record(at::cuda::getCurrentCUDAStream());
    // Get a non-default stream to execute asynchronous CUDA operations
    // on for this output. This ensures that the default stream used
    // by the caller is not occupied by c10d related operations.
    streams.push_back(at::cuda::getStreamFromPool(
>>>>>>> 483ba553
        /* isHighPriority */ true, tensors[i][0].device().index()));
    // Ensure the new stream is synchronized with the current stream.
    events[i].block(streams[i]);
  }
}

#endif

} // namespace

ProcessGroupGloo::SendWork::SendWork(
    at::Tensor& tensor,
    std::unique_ptr<::gloo::transport::UnboundBuffer> buffer)
    : tensor_(tensor), buffer_(std::move(buffer)) {}

void ProcessGroupGloo::SendWork::wait() {
  std::unique_lock<std::mutex> lock(mutex_);
  try {
    buffer_->waitSend();
  } catch (...) {
    exception_ = std::current_exception();
  }

  completed_ = true;
  if (exception_) {
    std::rethrow_exception(exception_);
  }
}

ProcessGroupGloo::RecvWork::RecvWork(
    at::Tensor& tensor,
    std::unique_ptr<::gloo::transport::UnboundBuffer> buffer)
    : tensor_(tensor), buffer_(std::move(buffer)), srcRank_(-1) {}

int ProcessGroupGloo::RecvWork::sourceRank() const {
  std::lock_guard<std::mutex> lock(mutex_);
  return srcRank_;
}

void ProcessGroupGloo::RecvWork::wait() {
  std::unique_lock<std::mutex> lock(mutex_);
  try {
    buffer_->waitRecv(&srcRank_);
  } catch (...) {
    exception_ = std::current_exception();
  }

  completed_ = true;
  if (exception_) {
    std::rethrow_exception(exception_);
  }
}

ProcessGroupGloo::Options::Options()
    : timeout(std::chrono::milliseconds(10 * 1000)),
      threads(2),
      cacheNumAlgorithmEntries(1) {}

ProcessGroupGloo::ProcessGroupGloo(
    const std::shared_ptr<Store>& store,
    int rank,
    int size,
    Options options)
    : ProcessGroup(rank, size),
      store_(new GlooStore(store)),
      stop_(false),
      collectiveCounter_(0) {
  auto& devices = options.devices;
  if (devices.empty()) {
    throw std::runtime_error("No device(s) specified");
  }

  for (auto& device : options.devices) {
    auto context = std::make_shared<::gloo::rendezvous::Context>(rank_, size_);
    context->setTimeout(options.timeout);
    context->connectFullMesh(*store_, device);
    contexts_.push_back(std::move(context));
  }

  // Every worker thread stores the AsyncWork object it's currently
  // working on in the workInProgress_ vector. It must have size equal
  // to the number of workers such that they can simply index into it
  // using the worker index they are started with.
  workInProgress_.resize(options.threads);

  threads_.resize(options.threads);
  for (size_t i = 0; i < threads_.size(); i++) {
    threads_[i] = std::thread(&ProcessGroupGloo::runLoop, this, i);
  }
}

ProcessGroupGloo::~ProcessGroupGloo() {
  std::unique_lock<std::mutex> lock(workMutex_);
  while (!workQueue_.empty()) {
    workConsumeCV_.wait(lock);
  }

  // Queue is empty, signal stop
  stop_ = true;

  // Release lock to allow threads to terminate
  workProduceCV_.notify_all();
  lock.unlock();

  // Wait for worker threads to terminate
  for (auto& thread : threads_) {
    thread.join();
  }
}

uint32_t ProcessGroupGloo::nextTag() {
  return collectiveCounter_++;
}

void ProcessGroupGloo::runLoop(int workerIndex) {
  std::unique_lock<std::mutex> lock(workMutex_);

  while (!stop_) {
    if (workQueue_.empty()) {
      workProduceCV_.wait(lock);
      continue;
    }

    auto work = std::move(workQueue_.front());
    workQueue_.pop_front();
    workConsumeCV_.notify_one();

    workInProgress_[workerIndex] = work;
    lock.unlock();
    AsyncWork::execute(std::move(work));
    lock.lock();
    workInProgress_[workerIndex] = nullptr;
  }
}

void ProcessGroupGloo::enqueue(std::shared_ptr<AsyncWork> work) {
  std::unique_lock<std::mutex> lock(workMutex_);
  workQueue_.push_back(std::move(work));
  workProduceCV_.notify_one();
}

namespace {

class AsyncBroadcastWork : public ProcessGroupGloo::AsyncWork {
 public:
  AsyncBroadcastWork(
      const std::shared_ptr<gloo::Context>& context,
      std::vector<at::Tensor>& inputs,
      int rootRank,
      int rootTensor,
      uint32_t tag)
      : context(context),
        inputs(inputs),
        rootRank(rootRank),
        rootTensor(rootTensor),
        tag(tag) {}

  std::shared_ptr<gloo::Context> context;
  std::vector<at::Tensor> inputs;
  const int rootRank;
  const int rootTensor;
  const uint32_t tag;

  void broadcast(at::Tensor& tensor) {
    const auto& scalarType = tensor.scalar_type();
    gloo::BroadcastOptions opts(context);
    opts.setRoot(rootRank);
    opts.setTag(tag);
    GENERATE_ALL_TYPES(scalarType, setOutput, opts, tensor);
    gloo::broadcast(opts);
  }

  void run() override {
    broadcast(inputs[rootTensor]);

    // Copy to non-root tensors
    for (size_t i = 0; i < inputs.size(); i++) {
      if (i == static_cast<size_t>(rootTensor)) {
        continue;
      }
      inputs[i].copy_(inputs[rootTensor]);
    }
  }
};

#ifdef USE_CUDA

class AsyncBroadcastCUDAWork : public AsyncBroadcastWork {
 public:
  AsyncBroadcastCUDAWork(
      const std::shared_ptr<gloo::Context>& context,
      std::vector<at::Tensor>& inputs,
      int rootRank,
      int rootTensor,
      uint32_t tag)
      : AsyncBroadcastWork(context, inputs, rootRank, rootTensor, tag) {
    initializeStreamsEvents(inputs, streams, events);

    // Create pinned host side tensors.
    tmp = pinnedLike(inputs[rootTensor]);
    at::cuda::OptionalCUDAStreamGuard guard;
    if (context->rank == rootRank) {
      guard.reset_stream(streams[rootTensor]);
      tmp.copy_(inputs[rootTensor], /* non_blocking */ true);
    }
  }

  void run() override {
    at::cuda::OptionalCUDAStreamGuard guard;

    // Synchronize with copy operation if applicable.
    if (context->rank == rootRank) {
      guard.reset_stream(streams[rootTensor]);
      AT_CUDA_CHECK(cudaStreamSynchronize(streams[rootTensor]));
    }

    // Run broadcast on host side tensors.
    broadcast(tmp);

    // Kick off copy back to the CUDA tensors.
    for (size_t i = 0; i < inputs.size(); i++) {
      guard.reset_stream(streams[i]);
      inputs[i].copy_(tmp, /* non_blocking */ true);
      events[i].record(streams[i]);
    }
  }

  void synchronize() override {
    at::cuda::OptionalCUDAGuard guard;

    // Synchronize with the copy back to CUDA tensors.
    for (size_t i = 0; i < inputs.size(); i++) {
      guard.set_index(inputs[i].device().index());
      events[i].block(at::cuda::getCurrentCUDAStream());
    }
  }

  at::Tensor tmp;
  std::vector<at::cuda::CUDAStream> streams;
  std::vector<at::cuda::CUDAEvent> events;
};

#endif

} // namespace

std::shared_ptr<ProcessGroup::Work> ProcessGroupGloo::broadcast(
    std::vector<at::Tensor>& inputs,
    const BroadcastOptions& opts) {
  static auto invalidArgument = [](const std::string& msg) {
    throw std::invalid_argument("ProcessGroupGloo::broadcast: " + msg);
  };

  assertRootRank(invalidArgument, opts.rootRank, size_);
  assertRootTensor(invalidArgument, opts.rootTensor, inputs.size());
  assertDense(invalidArgument, inputs);
  assertTypeAndSizesMatch(invalidArgument, inputs);

  const auto& device = inputs[0].device();
  switch (device.type()) {
    case at::kCPU:
#ifdef USE_CUDA
    case at::kCUDA:
#endif
      break;
    default:
      invalidArgument("unsupported device type");
  }

  std::shared_ptr<AsyncBroadcastWork> work;
  auto& context = contexts_[0];
  if (device.type() == at::kCPU) {
    work = std::make_shared<AsyncBroadcastWork>(
        context, inputs, opts.rootRank, opts.rootTensor, nextTag());
#ifdef USE_CUDA
  } else if (device.type() == at::kCUDA) {
    work = std::make_shared<AsyncBroadcastCUDAWork>(
        context, inputs, opts.rootRank, opts.rootTensor, nextTag());
#endif
  } else {
    throw std::runtime_error("Invalid backend");
  }

  enqueue(work);
  return work;
}

namespace {

class AsyncAllreduceWork : public ProcessGroupGloo::AsyncWork {
 public:
  AsyncAllreduceWork(
      const std::shared_ptr<gloo::Context>& context,
      std::vector<at::Tensor>& inputs,
      ReduceOp reduceOp,
      uint32_t tag)
      : context(context), inputs(inputs), reduceOp(reduceOp), tag(tag) {}

  std::shared_ptr<gloo::Context> context;
  std::vector<at::Tensor> inputs;
  const ReduceOp reduceOp;
  const uint32_t tag;

  void allreduce(std::vector<at::Tensor>& tensors) {
    const auto& scalarType = tensors[0].scalar_type();
    gloo::AllreduceOptions opts(context);
    opts.setReduceFunction(getFunction(scalarType, reduceOp));
    opts.setTag(tag);
    GENERATE_ALL_TYPES(scalarType, setOutputs, opts, tensors);
    gloo::allreduce(opts);
  }

  void run() override {
    allreduce(inputs);

    // Only the first output in the tensor list contains the results.
    // See https://github.com/facebookincubator/gloo/issues/152.
    // The contents is the same for every entry in the tensor list, so
    // we can use the first entry as the source of the copy below.
    for (size_t i = 1; i < inputs.size(); i++) {
      inputs[i].copy_(inputs[0]);
    }
  }

  template <typename T>
  void getFunction(gloo::AllreduceOptions::Func& fn, const ReduceOp op) {
    fn = toFunction<T>(op);
  }

  gloo::AllreduceOptions::Func getFunction(
      const at::ScalarType& dtype,
      const ReduceOp op) {
    gloo::AllreduceOptions::Func fn;
    GENERATE_ALL_TYPES(dtype, getFunction, fn, op);
    return fn;
  }
};

#ifdef USE_CUDA

class AsyncAllreduceCUDAWork : public AsyncAllreduceWork {
 public:
  AsyncAllreduceCUDAWork(
      const std::shared_ptr<gloo::Context>& context,
      std::vector<at::Tensor>& inputs,
      ReduceOp reduceOp,
      uint32_t tag)
      : AsyncAllreduceWork(context, inputs, reduceOp, tag) {
    initializeStreamsEvents(inputs, streams, events);

    // Kick off copy from CUDA tensors to pinned CPU tensors.
    tmp.reserve(inputs.size());
    at::cuda::OptionalCUDAStreamGuard guard;
    for (size_t i = 0; i < inputs.size(); i++) {
      guard.reset_stream(streams[i]);
      tmp.push_back(pinnedLike(inputs[i]).copy_(inputs[i], true));
    }
  }

  void run() override {
    // Synchronize with copy operations.
    at::cuda::OptionalCUDAGuard device_guard;
    for (size_t i = 0; i < inputs.size(); i++) {
      device_guard.set_index(inputs[i].device().index());
      AT_CUDA_CHECK(cudaStreamSynchronize(streams[i]));
    }

    // Run allreduce on host side tensors.
    allreduce(tmp);

    // Kick off copy back to the CUDA tensors.
    // Only the first output in the tensor list contains the results.
    // See https://github.com/facebookincubator/gloo/issues/152.
    // The contents is the same for every entry in the tensor list, so
    // we can use the first entry as the source of the copy below.
    at::cuda::OptionalCUDAStreamGuard stream_guard;
    for (size_t i = 0; i < inputs.size(); i++) {
      stream_guard.reset_stream(streams[i]);
      inputs[i].copy_(tmp[0], /* non_blocking */ true);
      events[i].record(streams[i]);
    }
  }

  void synchronize() override {
    // Synchronize with the copy back to CUDA tensors.
    at::cuda::OptionalCUDAGuard guard;
    for (size_t i = 0; i < inputs.size(); i++) {
<<<<<<< HEAD
      guard.set_index(static_cast<at::DeviceIndex>(inputs[i].device().index()));
=======
      guard.set_index(inputs[i].device().index());
>>>>>>> 483ba553
      events[i].block(at::cuda::getCurrentCUDAStream());
    }
  }

  std::vector<at::Tensor> tmp;
  std::vector<at::cuda::CUDAStream> streams;
  std::vector<at::cuda::CUDAEvent> events;
};

#endif

} // namespace

std::shared_ptr<ProcessGroup::Work> ProcessGroupGloo::allreduce(
    std::vector<at::Tensor>& inputs,
    const AllreduceOptions& opts) {
  static auto invalidArgument = [](const std::string& msg) {
    throw std::invalid_argument("ProcessGroupGloo::allreduce: " + msg);
  };

  assertNonEmpty(invalidArgument, inputs);
  assertDense(invalidArgument, inputs);
  assertTypeAndSizesMatch(invalidArgument, inputs);

  const auto& device = inputs[0].device();
  switch (device.type()) {
    case at::kCPU:
#ifdef USE_CUDA
    case at::kCUDA:
#endif
      break;
    default:
      invalidArgument("unsupported device type");
  }

  std::shared_ptr<AsyncAllreduceWork> work;
  auto& context = contexts_[0];
  if (device.type() == at::kCPU) {
    work = std::make_shared<AsyncAllreduceWork>(
        context, inputs, opts.reduceOp, nextTag());
#ifdef USE_CUDA
  } else if (device.type() == at::kCUDA) {
    work = std::make_shared<AsyncAllreduceCUDAWork>(
        context, inputs, opts.reduceOp, nextTag());
#endif
  } else {
    throw std::runtime_error("Invalid backend");
  }

  enqueue(work);
  return work;
}

namespace {

class AsyncReduceWork : public ProcessGroupGloo::AsyncWork {
 public:
  AsyncReduceWork(
      const std::shared_ptr<gloo::Context>& context,
      std::vector<at::Tensor>& inputs,
      int rootRank,
      int rootTensor,
      ReduceOp reduceOp,
      uint32_t tag)
      : context(context),
        inputs(inputs),
        rootRank(rootRank),
        rootTensor(rootTensor),
        reduceOp(reduceOp),
        tag(tag) {}

  std::shared_ptr<gloo::Context> context;
  std::vector<at::Tensor> inputs;
  const int rootRank;
  const int rootTensor;
  const ReduceOp reduceOp;
  const uint32_t tag;

  void reduce(std::vector<at::Tensor>& tensors) {
    const auto& scalarType = tensors[0].scalar_type();
    gloo::ReduceOptions opts(context);
    opts.setRoot(rootRank);
    opts.setTag(tag);
    opts.setReduceFunction(getFunction(scalarType, reduceOp));
    GENERATE_ALL_TYPES(scalarType, setOutput, opts, tensors[0]);
    gloo::reduce(opts);
  }

  void run() override {
    reduce(inputs);
  }

 protected:
  template <typename T>
  void getFunction(gloo::ReduceOptions::Func& fn, const ReduceOp op) {
    fn = toFunction<T>(op);
  }

  gloo::ReduceOptions::Func getFunction(
      const at::ScalarType& dtype,
      const ReduceOp op) {
    gloo::ReduceOptions::Func fn;
    GENERATE_ALL_TYPES(dtype, getFunction, fn, op);
    return fn;
  }
};

#ifdef USE_CUDA

class AsyncReduceCUDAWork : public AsyncReduceWork {
 public:
  AsyncReduceCUDAWork(
      const std::shared_ptr<gloo::Context>& context,
      std::vector<at::Tensor>& inputs,
      int rootRank,
      int rootTensor,
      ReduceOp reduceOp,
      uint32_t tag)
      : AsyncReduceWork(context, inputs, rootRank, rootTensor, reduceOp, tag) {
    initializeStreamsEvents(inputs, streams, events);

    // Kick off copy from CUDA tensors to pinned CPU tensors.
    tmp.reserve(inputs.size());
    at::cuda::OptionalCUDAStreamGuard guard;
    for (size_t i = 0; i < inputs.size(); i++) {
      guard.reset_stream(streams[i]);
      tmp.push_back(pinnedLike(inputs[i]).copy_(inputs[i], true));
    }
  }

  void run() override {
    // Synchronize with copy operations.
    at::cuda::OptionalCUDAGuard device_guard;
    for (size_t i = 0; i < inputs.size(); i++) {
      device_guard.set_index(inputs[i].device().index());
      AT_CUDA_CHECK(cudaStreamSynchronize(streams[i]));
    }

    // Run reduce on host side tensors.
    reduce(tmp);

    // Kick off copy back to the CUDA tensors.
    at::cuda::OptionalCUDAStreamGuard stream_guard;
    for (size_t i = 0; i < inputs.size(); i++) {
      stream_guard.reset_stream(streams[i]);
      inputs[i].copy_(tmp[i], /* non_blocking */ true);
      events[i].record(streams[i]);
    }
  }

  void synchronize() override {
    // Synchronize with the copy back to CUDA tensors.
    at::cuda::OptionalCUDAGuard guard;
    for (size_t i = 0; i < inputs.size(); i++) {
<<<<<<< HEAD
      guard.set_index(static_cast<at::DeviceIndex>(inputs[i].device().index()));
=======
      guard.set_index(inputs[i].device().index());
>>>>>>> 483ba553
      events[i].block(at::cuda::getCurrentCUDAStream());
    }
  }

  std::vector<at::Tensor> tmp;
  std::vector<at::cuda::CUDAStream> streams;
  std::vector<at::cuda::CUDAEvent> events;
};

#endif

} // namespace

std::shared_ptr<ProcessGroup::Work> ProcessGroupGloo::reduce(
    std::vector<at::Tensor>& inputs,
    const ReduceOptions& opts) {
  static auto invalidArgument = [](const std::string& msg) {
    throw std::invalid_argument("ProcessGroupGloo::reduce: " + msg);
  };

  assertRootRank(invalidArgument, opts.rootRank, size_);
  assertRootTensor(invalidArgument, opts.rootTensor, inputs.size());
  assertSingleElement(invalidArgument, inputs);
  assertDense(invalidArgument, inputs);

  const auto& device = inputs[0].device();
  switch (device.type()) {
    case at::kCPU:
#ifdef USE_CUDA
    case at::kCUDA:
#endif
      break;
    default:
      invalidArgument("unsupported device type");
  }

  std::shared_ptr<AsyncReduceWork> work;
  auto& context = contexts_[0];
  if (device.type() == at::kCPU) {
    work = std::make_shared<AsyncReduceWork>(
        context,
        inputs,
        opts.rootRank,
        opts.rootTensor,
        opts.reduceOp,
        nextTag());
#ifdef USE_CUDA
  } else if (device.type() == at::kCUDA) {
    work = std::make_shared<AsyncReduceCUDAWork>(
        context,
        inputs,
        opts.rootRank,
        opts.rootTensor,
        opts.reduceOp,
        nextTag());
#endif
  } else {
    throw std::runtime_error("Invalid backend");
  }
  enqueue(work);
  return work;
}

namespace {

class AsyncAllgatherWork : public ProcessGroupGloo::AsyncWork {
 public:
  AsyncAllgatherWork(
      const std::shared_ptr<gloo::Context>& context,
      std::vector<std::vector<at::Tensor>>& outputs,
      std::vector<at::Tensor>& inputs,
      uint32_t tag)
      : context(context), outputs(outputs), inputs(inputs), tag(tag) {}

  std::shared_ptr<gloo::Context> context;
  std::vector<std::vector<at::Tensor>> outputs;
  std::vector<at::Tensor> inputs;
  const uint32_t tag;

  void allgather(
      std::vector<std::vector<at::Tensor>>& outputs,
      std::vector<at::Tensor>& inputs) {
    const auto& scalarType = inputs[0].scalar_type();
    gloo::AllgatherOptions opts(context);
    opts.setTag(tag);

    // Use single flattened input tensor.
    at::Tensor flatInputTensor = flattenDenseTensors(inputs);
    GENERATE_ALL_TYPES(scalarType, setInput, opts, flatInputTensor);

    // Use single flat output tensor.
    // The first dimension corresponds to the index into outputs[N],
    // so copying into the actual output later is easy.
    at::Tensor flatOutputTensor = newLikeFlat(outputs[0]);
    GENERATE_ALL_TYPES(scalarType, setOutput, opts, flatOutputTensor);
    gloo::allgather(opts);

    // Unflatten into output tensors.
    for (size_t i = 0; i < outputs.size(); i++) {
      for (size_t j = 0; j < outputs[i].size(); j++) {
        outputs[i][j].copy_(flatOutputTensor[j]);
      }
    }
  }

  void run() override {
    allgather(outputs, inputs);
  }
};

#ifdef USE_CUDA

// Note: current CUDA implementation holds the assumption that the
// tensors in the nested output tensor vectors are on the same device.
class AsyncAllgatherCUDAWork : public AsyncAllgatherWork {
 public:
  AsyncAllgatherCUDAWork(
      const std::shared_ptr<gloo::Context>& context,
      std::vector<std::vector<at::Tensor>>& outputs,
      std::vector<at::Tensor>& inputs,
      uint32_t tag)
      : AsyncAllgatherWork(context, outputs, inputs, tag) {
    initializeStreamsEvents(inputs, inputStreams, inputEvents);
    initializeStreamsEvents(outputs, outputStreams, outputEvents);

    // Kick off copy from CUDA tensors to pinned CPU tensors.
    tmpInputs.reserve(inputs.size());
    at::cuda::OptionalCUDAStreamGuard guard;
    for (size_t i = 0; i < inputs.size(); i++) {
      guard.reset_stream(inputStreams[i]);
      tmpInputs.push_back(pinnedLike(inputs[i]).copy_(inputs[i], true));
    }

    tmpOutputs.resize(outputs.size());
    for (size_t i = 0; i < outputs.size(); i++) {
      tmpOutputs[i].reserve(outputs[i].size());
      for (size_t j = 0; j < outputs[i].size(); j++) {
        tmpOutputs[i].push_back(pinnedLike(outputs[i][j]));
      }
    }
  }

  void run() override {
    // Synchronize with copy operations.
    at::cuda::OptionalCUDAGuard device_guard;
    for (size_t i = 0; i < inputs.size(); i++) {
      device_guard.set_index(inputs[i].device().index());
      AT_CUDA_CHECK(cudaStreamSynchronize(inputStreams[i]));
    }

    for (size_t i = 0; i < outputs.size(); i++) {
      device_guard.set_index(outputs[i][0].device().index());
      AT_CUDA_CHECK(cudaStreamSynchronize(outputStreams[i]));
    }

    // Run allgather on host side tensors.
    allgather(tmpOutputs, tmpInputs);

    // Kick off copy back to the CUDA tensors.
    at::cuda::OptionalCUDAStreamGuard stream_guard;
    for (size_t i = 0; i < outputs.size(); i++) {
      stream_guard.reset_stream(outputStreams[i]);
      for (size_t j = 0; j < outputs[i].size(); j++) {
        outputs[i][j].copy_(tmpOutputs[i][j], /* non_blocking */ true);
      }
      outputEvents[i].record(outputStreams[i]);
    }
  }

  void synchronize() override {
    // Synchronize with the copy back to CUDA tensors.
    at::cuda::OptionalCUDAGuard guard;
    for (size_t i = 0; i < outputs.size(); i++) {
<<<<<<< HEAD
      guard.set_index(
          static_cast<at::DeviceIndex>(outputs[i][0].device().index()));
=======
      guard.set_index(outputs[i][0].device().index());
>>>>>>> 483ba553
      outputEvents[i].block(at::cuda::getCurrentCUDAStream());
    }
  }

  std::vector<at::Tensor> tmpInputs;
  std::vector<at::cuda::CUDAStream> inputStreams;
  std::vector<at::cuda::CUDAEvent> inputEvents;

  std::vector<std::vector<at::Tensor>> tmpOutputs;
  std::vector<at::cuda::CUDAStream> outputStreams;
  std::vector<at::cuda::CUDAEvent> outputEvents;
};

#endif

} // namespace

// Note: current CUDA implementation holds the assumption that the
// tensors in the nested output tensor vectors are on the same device.
std::shared_ptr<ProcessGroup::Work> ProcessGroupGloo::allgather(
    std::vector<std::vector<at::Tensor>>& outputs,
    std::vector<at::Tensor>& inputs,
    const AllgatherOptions& opts) {
  static auto invalidArgument = [](const std::string& msg) {
    throw std::invalid_argument("ProcessGroupGloo::allgather: " + msg);
  };

  if (inputs.size() == 0) {
    invalidArgument("requires non-empty input tensor list");
  }

  if (inputs.size() != outputs.size()) {
    invalidArgument(
        "requires input/output tensor lists to have the same length");
  }

  for (size_t i = 0; i < outputs.size(); i++) {
    const auto expected = inputs.size() * getSize();
    const auto actual = outputs[i].size();
    if (actual != expected) {
      invalidArgument(
          "invalid output tensor list at index " + std::to_string(i) +
          " (expected length " + std::to_string(expected) + ", got " +
          std::to_string(actual) + ")");
    }
  }

  assertDense(invalidArgument, inputs);

  // Expect all input/output tensors to have the same type and sizes
  const auto& type = inputs[0].type();
  const auto& sizes = inputs[0].sizes();
  assertTypeAndSizesMatch(invalidArgument, inputs, type, sizes);
  for (size_t i = 0; i < outputs.size(); i++) {
    assertTypeAndSizesMatch(invalidArgument, outputs[i], type, sizes);
  }

  const auto& device = inputs[0].device();
  switch (device.type()) {
    case at::kCPU:
#ifdef USE_CUDA
    case at::kCUDA:
#endif
      break;
    default:
      invalidArgument("unsupported device type");
  }

  std::shared_ptr<AsyncAllgatherWork> work;
  auto& context = contexts_[0];
  if (device.type() == at::kCPU) {
    work = std::make_shared<AsyncAllgatherWork>(
        context, outputs, inputs, nextTag());
#ifdef USE_CUDA
  } else if (device.type() == at::kCUDA) {
    work = std::make_shared<AsyncAllgatherCUDAWork>(
        context, outputs, inputs, nextTag());
#endif
  } else {
    throw std::runtime_error("Invalid backend");
  }
  enqueue(work);
  return work;
}

namespace {

class AsyncGatherWork : public ProcessGroupGloo::AsyncWork {
 public:
  AsyncGatherWork(
      const std::shared_ptr<gloo::Context>& context,
      std::vector<std::vector<at::Tensor>>& outputs,
      std::vector<at::Tensor>& inputs,
      int root,
      uint32_t tag)
      : context(context),
        outputs(outputs),
        inputs(inputs),
        root(root),
        tag(tag) {}

  std::shared_ptr<gloo::Context> context;
  std::vector<std::vector<at::Tensor>> outputs;
  std::vector<at::Tensor> inputs;
  const int root;
  const uint32_t tag;

  void run() override {
    const auto scalarType = inputs[0].type().scalarType();
    gloo::GatherOptions opts(context);
    opts.setRoot(root);
    opts.setTag(tag);

    // Set single temporary tensor on root process.
    // This is later scattered to the separate output tensors.
    at::Tensor flatOutputTensor;
    if (context->rank == root) {
      flatOutputTensor = newLikeFlat(outputs[0]);
      GENERATE_ALL_TYPES(scalarType, setOutput, opts, flatOutputTensor);
    }

    // Set single input tensor on all processes.
    GENERATE_ALL_TYPES(scalarType, setInput, opts, inputs[0]);
    gloo::gather(opts);

    // Unflatten into output tensors on root process.
    if (context->rank == root) {
      for (size_t i = 0; i < outputs[0].size(); i++) {
        outputs[0][i].copy_(flatOutputTensor[i]);
      }
    }
  }
};

} // namespace

std::shared_ptr<ProcessGroup::Work> ProcessGroupGloo::gather(
    std::vector<std::vector<at::Tensor>>& outputs,
    std::vector<at::Tensor>& inputs,
    const GatherOptions& opts) {
  static auto invalidArgument = [](const std::string& msg) {
    throw std::invalid_argument("ProcessGroupGloo::gather: " + msg);
  };

  assertRootRank(invalidArgument, opts.rootRank, size_);
  assertSingleElementInput(invalidArgument, inputs);
  assertDense(invalidArgument, inputs);
  assertCPU(invalidArgument, inputs);

  if (getRank() == opts.rootRank) {
    if (outputs.size() != 1 ||
        outputs[0].size() != static_cast<size_t>(getSize())) {
      invalidArgument(
          "requires a single-element output list "
          "containing a list with <size> tensors");
    }

    const auto& type = inputs[0].type();
    const auto& sizes = inputs[0].sizes();
    assertTypeAndSizesMatch(invalidArgument, outputs[0], type, sizes);
  } else {
    if (outputs.size() != 0) {
      invalidArgument("requires empty output on non-root");
    }
  }

  auto work = std::make_shared<AsyncGatherWork>(
      contexts_[0], outputs, inputs, opts.rootRank, nextTag());
  enqueue(work);
  return work;
}

namespace {

class AsyncScatterWork : public ProcessGroupGloo::AsyncWork {
 public:
  AsyncScatterWork(
      const std::shared_ptr<gloo::Context>& context,
      std::vector<at::Tensor>& outputs,
      std::vector<std::vector<at::Tensor>>& inputs,
      int root,
      uint32_t tag)
      : context(context),
        outputs(outputs),
        inputs(inputs),
        root(root),
        tag(tag) {}

  std::shared_ptr<gloo::Context> context;
  std::vector<at::Tensor> outputs;
  std::vector<std::vector<at::Tensor>> inputs;
  const int root;
  const uint32_t tag;

  void scatter(
      std::vector<at::Tensor>& outputs,
      std::vector<std::vector<at::Tensor>>& inputs) {
    const auto scalarType = outputs[0].type().scalarType();
    gloo::ScatterOptions opts(context);
    opts.setRoot(root);
    opts.setTag(tag);

    // Set list of input tensors on root process
    if (context->rank == root) {
      GENERATE_ALL_TYPES(scalarType, setInputs, opts, inputs[0]);
    }

    // Set single output tensor on all processes
    GENERATE_ALL_TYPES(scalarType, setOutput, opts, outputs[0]);
    gloo::scatter(opts);
  }

  void run() override {
    scatter(outputs, inputs);
  }
};

#ifdef USE_CUDA

class AsyncScatterCUDAWork : public AsyncScatterWork {
 public:
  AsyncScatterCUDAWork(
      const std::shared_ptr<gloo::Context>& context,
      std::vector<at::Tensor>& outputs,
      std::vector<std::vector<at::Tensor>>& inputs,
      int root,
      uint32_t tag)
      : AsyncScatterWork(context, outputs, inputs, root, tag) {
    initializeStreamsEvents(inputs, inputStreams, inputEvents);
    initializeStreamsEvents(outputs, outputStreams, outputEvents);

    // Kick off copy from CUDA tensors to pinned CPU tensors.
    tmpInputs.resize(inputs.size());
    at::cuda::OptionalCUDAStreamGuard guard;
    for (size_t i = 0; i < inputs.size(); i++) {
      guard.reset_stream(inputStreams[i]);
      tmpInputs[i].reserve(inputs[i].size());
      for (size_t j = 0; j < inputs[i].size(); j++) {
        tmpInputs[i].push_back(
            pinnedLike(inputs[i][j]).copy_(inputs[i][j], true));
      }
    }

    tmpOutputs.reserve(outputs.size());
    for (size_t i = 0; i < outputs.size(); i++) {
      tmpOutputs.push_back(pinnedLike(outputs[i]));
    }
  }

  void run() override {
    // Synchronize with copy operations.
    at::cuda::OptionalCUDAGuard device_guard;
    for (size_t i = 0; i < inputs.size(); i++) {
      device_guard.set_index(inputs[i][0].get_device());
      AT_CUDA_CHECK(cudaStreamSynchronize(inputStreams[i]));
    }
    for (size_t i = 0; i < outputs.size(); i++) {
      device_guard.set_index(outputs[i].get_device());
      AT_CUDA_CHECK(cudaStreamSynchronize(outputStreams[i]));
    }

    // Run scatter on host side tensors.
    scatter(tmpOutputs, tmpInputs);

    // Kick off copy back to the CUDA tensors.
    at::cuda::OptionalCUDAStreamGuard stream_guard;
    for (size_t i = 0; i < outputs.size(); i++) {
      stream_guard.reset_stream(outputStreams[i]);
      outputs[i].copy_(tmpOutputs[i], /* non_blocking */ true);
      outputEvents[i].record(outputStreams[i]);
    }
  }

  void synchronize() override {
    // Synchronize with the copy back to CUDA tensors.
    at::cuda::OptionalCUDAGuard guard;
    for (size_t i = 0; i < outputs.size(); i++) {
      guard.set_index(static_cast<at::DeviceIndex>(outputs[i].get_device()));
      outputEvents[i].block(at::cuda::getCurrentCUDAStream());
    }
  }

  std::vector<at::Tensor> tmpOutputs;
  std::vector<at::cuda::CUDAStream> outputStreams;
  std::vector<at::cuda::CUDAEvent> outputEvents;

  std::vector<std::vector<at::Tensor>> tmpInputs;
  std::vector<at::cuda::CUDAStream> inputStreams;
  std::vector<at::cuda::CUDAEvent> inputEvents;
};

#endif

} // namespace

std::shared_ptr<ProcessGroup::Work> ProcessGroupGloo::scatter(
    std::vector<at::Tensor>& outputs,
    std::vector<std::vector<at::Tensor>>& inputs,
    const ScatterOptions& opts) {
  static auto invalidArgument = [](const std::string& msg) {
    throw std::invalid_argument("ProcessGroupGloo::scatter: " + msg);
  };

  assertRootRank(invalidArgument, opts.rootRank, size_);
  assertSingleElementOutput(invalidArgument, outputs);
  assertDense(invalidArgument, outputs);

  if (getRank() == opts.rootRank) {
    if (inputs.size() != 1 ||
        inputs[0].size() != static_cast<size_t>(getSize())) {
      invalidArgument(
          "requires a single-element input list "
          "containing a list with <size> tensors");
    }
    const auto& type = outputs[0].type();
    const auto& sizes = outputs[0].sizes();
    assertTypeAndSizesMatch(invalidArgument, inputs[0], type, sizes);
  } else {
    if (inputs.size() != 0) {
      invalidArgument("requires empty input on non-root");
    }
  }

  const auto& device = outputs[0].device();
  switch (device.type()) {
    case at::kCPU:
#ifdef USE_CUDA
    case at::kCUDA:
#endif
      break;
    default:
      invalidArgument("unsupported device type");
  }

  std::shared_ptr<AsyncScatterWork> work;
  auto& context = contexts_[0];
  if (device.type() == at::kCPU) {
    work = std::make_shared<AsyncScatterWork>(
        context, outputs, inputs, opts.rootRank, nextTag());
#ifdef USE_CUDA
  } else if (device.type() == at::kCUDA) {
    work = std::make_shared<AsyncScatterCUDAWork>(
        context, outputs, inputs, opts.rootRank, nextTag());
#endif
  } else {
    throw std::runtime_error("Invalid backend");
  }
  enqueue(work);
  return work;
}

at::Tensor& checkSingleTensor(std::vector<at::Tensor>& tensors) {
  if (tensors.size() != 1) {
    throw std::runtime_error("ProcessGroupGloo::send takes a single tensor");
  }
  auto& tensor = tensors[0];
  if (!tensor.is_contiguous()) {
    throw std::runtime_error("input tensor has to be contiguous");
  }
  if (tensor.is_sparse()) {
    throw std::runtime_error("input tensor has to be dense");
  }
  return tensor;
}

uint32_t checkTag(int32_t tag) {
  if (tag < 0) {
    throw std::runtime_error("Tag must be >= 0");
  }
  return (uint32_t)tag;
}

std::shared_ptr<ProcessGroup::Work> ProcessGroupGloo::send(
    std::vector<at::Tensor>& tensors,
    int dstRank,
    int tag) {
  auto& tensor = checkSingleTensor(tensors);
  auto utag = checkTag(tag);
  auto ptr = tensor.data_ptr();
  auto size = tensor.numel() * tensor.type().elementSizeInBytes();

  // Construct unbound buffer.
  auto& context = contexts_[0];
  auto buf = context->createUnboundBuffer(ptr, size);
  buf->send(dstRank, utag);

  // The work captures the tensor to prevent it being deallocated and
  // the unbound buffer to synchronize on completion of the send.
  return std::make_shared<SendWork>(tensor, std::move(buf));
}

std::shared_ptr<ProcessGroup::Work> ProcessGroupGloo::recv(
    std::vector<at::Tensor>& tensors,
    int srcRank,
    int tag) {
  auto& tensor = checkSingleTensor(tensors);
  auto utag = checkTag(tag);
  auto ptr = tensor.data_ptr();
  auto size = tensor.numel() * tensor.type().elementSizeInBytes();

  // Construct unbound buffer.
  auto& context = contexts_[0];
  auto buf = context->createUnboundBuffer(ptr, size);
  buf->recv(srcRank, utag);

  // The work captures the tensor to prevent it being deallocated and
  // the unbound buffer to synchronize on completion of the recv.
  return std::make_shared<RecvWork>(tensor, std::move(buf));
}

std::shared_ptr<ProcessGroup::Work> ProcessGroupGloo::recvAnysource(
    std::vector<at::Tensor>& tensors,
    int tag) {
  auto& tensor = checkSingleTensor(tensors);
  auto utag = checkTag(tag);
  auto ptr = tensor.data_ptr();
  auto size = tensor.numel() * tensor.type().elementSizeInBytes();

  // Construct unbound buffer.
  auto& context = contexts_[0];
  auto buf = context->createUnboundBuffer(ptr, size);

  // Build list of ranks that this operation can recv from. In these
  // bindings we don't differentiate between ranks and can receive
  // from any other process in the group.
  std::vector<int> srcRanks;
  srcRanks.resize(size_);
  for (auto i = 0; i < size_; i++) {
    srcRanks.push_back(i);
  }

  buf->recv(srcRanks, utag);

  // The work captures the tensor to prevent it being deallocated and
  // the unbound buffer to synchronize on completion of the recv.
  return std::make_shared<RecvWork>(tensor, std::move(buf));
}

namespace {

class AsyncBarrierWork : public ProcessGroupGloo::AsyncWork {
 public:
  AsyncBarrierWork(
      const std::shared_ptr<gloo::Context>& context,
      std::vector<std::weak_ptr<AsyncWork>> priorWork,
      uint32_t tag)
      : context(context), priorWork(std::move(priorWork)), tag(tag) {}

  std::shared_ptr<gloo::Context> context;
  std::vector<std::weak_ptr<AsyncWork>> priorWork;
  const uint32_t tag;

  void run() override {
    // Wait on prior work to complete
    for (auto& weakWork : priorWork) {
      auto work = weakWork.lock();
      if (work) {
        work->wait();
      }
    }

    gloo::BarrierOptions opts(context);
    opts.setTag(tag);
    gloo::barrier(opts);
  }
};

} // namespace

std::shared_ptr<ProcessGroup::Work> ProcessGroupGloo::barrier(
    const BarrierOptions& opts) {
  std::vector<std::weak_ptr<AsyncWork>> priorWork;

  // Snapshot all in progress and pending work as weak_ptr.
  // When executing a barrier, we need to ensure that all prior work
  // has completed before completing itself.
  {
    std::unique_lock<std::mutex> lock(workMutex_);
    priorWork.insert(
        priorWork.end(), workInProgress_.begin(), workInProgress_.end());
    priorWork.insert(priorWork.end(), workQueue_.begin(), workQueue_.end());
  }

  auto work = std::make_shared<AsyncBarrierWork>(
      contexts_[0], std::move(priorWork), nextTag());
  enqueue(work);
  return work;
}

std::unordered_map<int, int> ProcessGroupGloo::getGroupRank() {
  throw std::runtime_error("ProcessGroupGloo does not support getGroupRank");
}

} // namespace c10d<|MERGE_RESOLUTION|>--- conflicted
+++ resolved
@@ -134,8 +134,6 @@
 // on the tensors.
 void initializeStreamsEvents(
     std::vector<at::Tensor>& tensors,
-<<<<<<< HEAD
-=======
     std::vector<at::cuda::CUDAStream>& streams,
     std::vector<at::cuda::CUDAEvent>& events) {
   at::cuda::OptionalCUDAGuard guard;
@@ -161,7 +159,6 @@
 // on the same device.
 void initializeStreamsEvents(
     std::vector<std::vector<at::Tensor>>& tensors,
->>>>>>> 483ba553
     std::vector<at::cuda::CUDAStream>& streams,
     std::vector<at::cuda::CUDAEvent>& events) {
   // Ensure that the tensors in the nested tensor vectors are on the same
@@ -180,44 +177,6 @@
   streams.reserve(tensors.size());
   events.resize(tensors.size());
   for (size_t i = 0; i < tensors.size(); i++) {
-<<<<<<< HEAD
-    guard.set_index(tensors[i].device().index());
-    // Record event on current stream
-    events[i].record(at::cuda::getCurrentCUDAStream());
-    // Get a non-default stream to execute asynchronous CUDA operations
-    // on for this device. This ensures that the default stream used
-    // by the caller is not occupied by c10d related operations.
-    streams.push_back(at::cuda::getStreamFromPool(
-        /* isHighPriority */ true, tensors[i].device().index()));
-    // Ensure the new stream is synchronized with the current stream.
-    events[i].block(streams[i]);
-  }
-}
-
-// This function initializes a vector of CUDA streams, one per device,
-// and ensures that these streams are synchronized with the current default
-// streams. It is assumed that the tensors in the nested tensor vectors are
-// on the same device.
-void initializeStreamsEvents(
-    std::vector<std::vector<at::Tensor>>& tensors,
-    std::vector<at::cuda::CUDAStream>& streams,
-    std::vector<at::cuda::CUDAEvent>& events) {
-  // Ensure that the tensors in the nested tensor vectors are on the same
-  // device.
-  for (size_t i = 0; i < tensors.size(); i++) {
-    auto device_id = tensors[i][0].device().index();
-    for (size_t j = 1; j < tensors[i].size(); j++) {
-      if (tensors[i][j].device().index() != device_id) {
-        throw std::runtime_error(
-            "tesnors in the nested tensor vectors need to be on the same device");
-      }
-    }
-  }
-
-  at::cuda::OptionalCUDAGuard guard;
-  streams.reserve(tensors.size());
-  events.resize(tensors.size());
-  for (size_t i = 0; i < tensors.size(); i++) {
     guard.set_index(tensors[i][0].device().index());
     // Record event on current stream
     events[i].record(at::cuda::getCurrentCUDAStream());
@@ -225,15 +184,6 @@
     // on for this output. This ensures that the default stream used
     // by the caller is not occupied by c10d related operations.
     streams.push_back(at::cuda::getStreamFromPool(
-=======
-    guard.set_index(tensors[i][0].device().index());
-    // Record event on current stream
-    events[i].record(at::cuda::getCurrentCUDAStream());
-    // Get a non-default stream to execute asynchronous CUDA operations
-    // on for this output. This ensures that the default stream used
-    // by the caller is not occupied by c10d related operations.
-    streams.push_back(at::cuda::getStreamFromPool(
->>>>>>> 483ba553
         /* isHighPriority */ true, tensors[i][0].device().index()));
     // Ensure the new stream is synchronized with the current stream.
     events[i].block(streams[i]);
@@ -621,11 +571,7 @@
     // Synchronize with the copy back to CUDA tensors.
     at::cuda::OptionalCUDAGuard guard;
     for (size_t i = 0; i < inputs.size(); i++) {
-<<<<<<< HEAD
-      guard.set_index(static_cast<at::DeviceIndex>(inputs[i].device().index()));
-=======
       guard.set_index(inputs[i].device().index());
->>>>>>> 483ba553
       events[i].block(at::cuda::getCurrentCUDAStream());
     }
   }
@@ -780,11 +726,7 @@
     // Synchronize with the copy back to CUDA tensors.
     at::cuda::OptionalCUDAGuard guard;
     for (size_t i = 0; i < inputs.size(); i++) {
-<<<<<<< HEAD
-      guard.set_index(static_cast<at::DeviceIndex>(inputs[i].device().index()));
-=======
       guard.set_index(inputs[i].device().index());
->>>>>>> 483ba553
       events[i].block(at::cuda::getCurrentCUDAStream());
     }
   }
@@ -958,12 +900,7 @@
     // Synchronize with the copy back to CUDA tensors.
     at::cuda::OptionalCUDAGuard guard;
     for (size_t i = 0; i < outputs.size(); i++) {
-<<<<<<< HEAD
-      guard.set_index(
-          static_cast<at::DeviceIndex>(outputs[i][0].device().index()));
-=======
       guard.set_index(outputs[i][0].device().index());
->>>>>>> 483ba553
       outputEvents[i].block(at::cuda::getCurrentCUDAStream());
     }
   }
