--- conflicted
+++ resolved
@@ -551,7 +551,6 @@
         return self.shape[0]
 
     def __iter__(self):
-<<<<<<< HEAD
         # NB: we use 'imap' and not 'map' here, so that in Python 2 we get a
         # generator and don't eagerly perform all the indexes.  This could
         # save us work, and also helps keep trace ordering deterministic
@@ -562,8 +561,6 @@
         from torch._overrides import has_torch_function, handle_torch_function
         if type(self) is not Tensor and has_torch_function(relevant_args):
             return handle_torch_function(Tensor.__iter__, relevant_args, self)
-=======
->>>>>>> c20426f8
         if self.dim() == 0:
             raise TypeError('iteration over a 0-d tensor')
         if torch._C._get_tracing_state():
