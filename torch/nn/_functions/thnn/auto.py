--- conflicted
+++ resolved
@@ -282,11 +282,8 @@
         'SpatialMaxUnpooling',
         'VolumetricAveragePooling',
         'VolumetricMaxPooling',
-<<<<<<< HEAD
         'VolumetricAdaptiveAveragePooling',
-=======
         'VolumetricMaxUnpooling',
->>>>>>> 10117687
         'VolumetricConvolution',
         'VolumetricFullConvolution',
         'VolumetricConvolutionMM',
