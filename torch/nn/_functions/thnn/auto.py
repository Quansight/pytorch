from itertools import repeat
from collections import defaultdict

import torch
from torch._thnn.utils import parse_header, THNN_H_PATH
from torch.autograd.function import Function, InplaceFunction
from torch._thnn import type2backend
from .auto_double_backwards import double_backwards_fns
from .auto_symbolic import symbolic_fns

from . import _all_functions


def _make_function_class_criterion(class_name, update_output, update_grad_input, acc_grad_parameters,
                                   double_backwards_fn, symbolic_fn):
    weight_arg_idx = -1
    for i, arg in enumerate(update_output.arguments):
        if arg.name.startswith('weight'):
            weight_arg_idx = i
            break

    reduce_arg_idx = -1
    for i, arg in enumerate(update_output.arguments):
        if arg.name == 'reduce':
            reduce_arg_idx = i
            break

    buffers_idx = []
    additional_arg_idx = 0
    for arg in update_output.arguments[4:]:
        if not arg.name.startswith('weight') and arg.type == 'THTensor*':
            buffers_idx.append(additional_arg_idx)
        additional_arg_idx += 1

    @staticmethod
    def symbolic(*args, **kwargs):
        a = symbolic_fn(*args, **kwargs)
        return a

    @staticmethod
    def forward(ctx, input, target, *args):
        ctx._backend = type2backend[input.type()]
        ctx.save_for_backward(input, target)
        if weight_arg_idx >= 0:
            ctx.weight = args[0]
            args = args[1:]
            ctx.additional_args = list(args)
            insert_idx = weight_arg_idx - 4  # state, input, target, output
            ctx.additional_args.insert(insert_idx, ctx.weight)
        else:
            ctx.additional_args = list(args)

        ctx.forward_args_count = len(ctx.additional_args)
        for idx in buffers_idx:
            ctx.additional_args.insert(idx, input.new(1))
        output = input.new(1)
        getattr(ctx._backend, update_output.name)(ctx._backend.library_state, input, target,
                                                  output, *ctx.additional_args)
        return output

    @staticmethod
    def backward(ctx, grad_output):
        input, target = ctx.saved_tensors
        # apply returns grad_input, so we need to return Nones for target (1) + 1 for each extra arg passed to forward.
        return ((backward_cls.apply(input, target, grad_output, ctx.additional_args, ctx._backend),) +
                (None,) * (ctx.forward_args_count + 1))

    @staticmethod
    def backward_cls_forward(ctx, input, target, grad_output, additional_args_ctx, backend_ctx):
        ctx.additional_args = additional_args_ctx
        ctx._backend = backend_ctx
        ctx.save_for_backward(input, target, grad_output)
        grad_input = grad_output.new().resize_as_(input).zero_()

        if reduce_arg_idx >= 0:
            getattr(ctx._backend, update_grad_input.name)(ctx._backend.library_state, input, target,
                                                          grad_output, grad_input, *ctx.additional_args)
            return grad_input

        getattr(ctx._backend, update_grad_input.name)(ctx._backend.library_state, input, target,
                                                      grad_input, *ctx.additional_args)
        grad_output_expanded = grad_output.view(*repeat(1, grad_input.dim()))
        grad_input.mul_(grad_output_expanded.expand_as(grad_input))
        return grad_input

    @staticmethod
    def backward_cls_backward(ctx, *grad_params):
        return double_backwards_fn(ctx, *grad_params)

    backward_cls = type(class_name + "Backward", (Function,),
                        dict(forward=backward_cls_forward, backward=backward_cls_backward))
    return type(class_name, (Function,), dict(forward=forward, backward=backward, symbolic=symbolic)), backward_cls


def _find_buffers(args, ignored_args):
    additional_arg_idx = 0
    buffers = []
    for arg in args:
        if arg.name in ignored_args:
            continue
        if arg.type == 'THTensor*':
            buffers.append((additional_arg_idx, arg.name))
        additional_arg_idx += 1
    return buffers


def _make_function_class(class_name, update_output, update_grad_input, acc_grad_parameters,
                         double_backwards_fn, symbolic_fn):
    def has_argument(fn, name):
        for arg in fn.arguments:
            if arg.name == name:
                return True
        return False
    save_output = has_argument(update_grad_input, 'output')

    param_args = {'weight', 'bias'}
    ignored_args = {'weight', 'bias', 'gradWeight', 'gradBias', 'output'}
    expected_params = [arg for arg in update_output.arguments[3:]
                       if arg.name in param_args]
    buffers = {}
    buffers['update_output'] = _find_buffers(update_output.arguments[3:],
                                             ignored_args)
    buffers['update_grad_input'] = _find_buffers(
        update_grad_input.arguments[4:], ignored_args)
    if acc_grad_parameters is not None:
        buffers['acc_grad_parameters'] = _find_buffers(
            acc_grad_parameters.arguments[3:], ignored_args)

    # This assumes that only the last argument can be
    # an inplace flag
    is_inplace = update_output.arguments[-1].name == 'inplace'

    def _initialize_buffers(ctx, fn_name):
        additional_args = ctx.additional_args
        for idx, name in buffers[fn_name]:
            # TODO: some buffers are necessary only for update output and can be
            # freed right afterwards
            buffer = ctx.buffers[name]
            additional_args = additional_args[:idx] + [buffer] + additional_args[idx:]
        return tuple(additional_args)

    @staticmethod
    def symbolic(*args, **kwargs):
        return symbolic_fn(*args, **kwargs)

    @staticmethod
    def forward(ctx, input, *params):
        ctx._backend = type2backend[input.type()]

        ctx.additional_args = []
        tensor_param_list = []
        for param in params:
            if isinstance(param, torch.Tensor):
                if type(param) != type(input):
                    raise RuntimeError("input type ({}) doesn't match the type of "
                                       "a parameter tensor ({})".format(torch.typename(input),
                                                                        torch.typename(param)))
                tensor_param_list.append(param)
            else:
                ctx.additional_args.append(param)

        tensor_params = tuple(tensor_param_list)
        if is_inplace:
            ctx.inplace = params[-1]
        # Allocate temporary buffers and insert them into additional_args
        ctx.buffers = defaultdict(type(input))
        additional_args = _initialize_buffers(ctx, 'update_output')

        # Fill in optional params with None
        args = tensor_params
        for i in range(len(params), len(expected_params)):
            param = expected_params[i]
            if param.is_optional:
                args += (None,)
            else:
                raise ValueError("missing required argument '%s'" % param.name)

        args += tuple(additional_args)

        # If the module is working in-place its output will be set to the
        # same storage as input, but its tensor won't be dirty.
        if is_inplace and ctx.inplace:
            ctx.mark_dirty(input)
            output = input
        else:
            output = input.new()

        if save_output:
            ctx.save_for_backward(input, output, *tensor_params)
        else:
            ctx.save_for_backward(input, *tensor_params)

        if not ctx.requires_grad:
            del ctx.buffers

        getattr(ctx._backend, update_output.name)(ctx._backend.library_state, input, output, *args)
        return output

    @staticmethod
    def backward(ctx, grad_output):
        t = ctx.saved_tensors
        input, tensor_params = t[0], t[1:]
        # Some notes on this function call:
        # 1) We need to pass params as *params so they are unwrapped correctly in backward_cls_forward.
        # 2) apply returns the grad_input / grad_tensor_params, so we need to append Nones equal to the number
        #    of non tensor_params, i.e. the additional_args
        # 3) it may be simpler to recalculate some of these parameters (e.g. ctx._backend) in backward_cls_forward?

        return (backward_cls.apply(input, grad_output, ctx.additional_args, ctx._backend, ctx.buffers, *tensor_params) +
                (None,) * len(ctx.additional_args))

    @staticmethod
    def backward_cls_forward(ctx, input, grad_output, additional_args_ctx, backend_ctx, buffers_ctx, *params):
        ctx.additional_args = additional_args_ctx
        ctx.buffers = buffers_ctx
        ctx._backend = backend_ctx
        ctx.save_for_backward(input, grad_output, *params)
        if save_output:
            output = params[0]
            params = params[1:]

        grad_params = tuple(None for p in params)
        grad_input_tuple = (None,)
        if is_inplace:
            ctx.inplace = additional_args_ctx[-1]

        if ctx.needs_input_grad[0]:
            additional_args = _initialize_buffers(ctx, 'update_grad_input')
            if save_output:
                additional_args = (output,) + additional_args

            if is_inplace and ctx.inplace:
                assert additional_args[-1] is True
                tmp_args = list(additional_args)
                tmp_args[-1] = False
                additional_args = tuple(tmp_args)
            grad_input = input.new(input.size())
            params_without_bias = params if len(params) < 2 else params[:1]
            update_grad_input_fn = getattr(ctx._backend, update_grad_input.name)
            gi_args = params_without_bias + additional_args
            update_grad_input_fn(ctx._backend.library_state, input, grad_output, grad_input, *gi_args)
            grad_input_tuple = (grad_input,)

        if acc_grad_parameters and any(ctx.needs_input_grad[1:]):
            additional_args = _initialize_buffers(ctx, 'acc_grad_parameters')
            grad_params = tuple(p.new(p.size()).zero_() for p in params)
            appended_grads = len(expected_params) - len(grad_params)
            grad_params += (None,) * appended_grads
            acc_grad_parameters_fn = getattr(ctx._backend, acc_grad_parameters.name)
            param_args = grad_params + additional_args + (1,)
            acc_grad_parameters_fn(ctx._backend.library_state, input, grad_output, *param_args)
            if appended_grads:
                grad_params = grad_params[:-appended_grads]

        return grad_input_tuple + grad_params

    @staticmethod
    def backward_cls_backward(ctx, *grad_params):
        return double_backwards_fn(ctx, *grad_params)

    base_class = Function if not is_inplace else InplaceFunction
    backward_cls = type(class_name + "Backward", (base_class,), dict(forward=backward_cls_forward,
                                                                     backward=backward_cls_backward))

    return type(class_name, (base_class,), dict(forward=forward, backward=backward, symbolic=symbolic)), backward_cls


def _generate_function_classes(scope_dict):
    global function_list, function_by_name
    function_list = parse_header(THNN_H_PATH)
    function_by_name = {fn.name: fn for fn in function_list}
    classes_to_generate = {fn.name.partition('_')[0] for fn in function_list}
    exceptions = {
        'Linear',
        'IndexLinear',
        'SpatialFullConvolution',
        'SpatialConvolutionMM',
        'TemporalConvolution',
        'SpatialAveragePooling',
        'SpatialMaxUnpooling',
        'VolumetricAveragePooling',
<<<<<<< HEAD
        'VolumetricMaxPooling',
        'VolumetricAdaptiveAveragePooling',
=======
>>>>>>> aa42742d
        'VolumetricMaxUnpooling',
        'VolumetricConvolution',
        'VolumetricFullConvolution',
        'VolumetricConvolutionMM',
        'TemporalMaxPooling',
        'BatchNormalization',
        'LookupTable',
        'LookupTableBag',
        'PReLU',
        'RReLU',
        'SoftMax',
        'LogSoftMax',
        'GRUFused',
        'LSTMFused',
        'unfolded',
    }
    name_remap = {
        'TemporalConvolution': 'Conv1d',
        'SpatialDilatedConvolution': 'DilatedConv2d',
        'HardTanh': 'Hardtanh',
        'HardShrink': 'Hardshrink',
        'SoftPlus': 'Softplus',
        'SoftShrink': 'Softshrink',
        'MSECriterion': 'MSELoss',
        'AbsCriterion': 'L1Loss',
        'BCECriterion': 'BCELoss',
        'ClassNLLCriterion': 'NLLLoss',
        'DistKLDivCriterion': 'KLDivLoss',
        'SpatialClassNLLCriterion': 'NLLLoss2d',
        'MultiLabelMarginCriterion': 'MultiLabelMarginLoss',
        'MultiMarginCriterion': 'MultiMarginLoss',
        'SmoothL1Criterion': 'SmoothL1Loss',
        'SoftMarginCriterion': 'SoftMarginLoss',
    }

    classes_to_generate -= exceptions
    for fn in classes_to_generate:
        update_output = function_by_name[fn + '_updateOutput']
        update_grad_input = function_by_name[fn + '_updateGradInput']
        acc_grad_parameters = function_by_name.get(fn + '_accGradParameters')
        class_name = name_remap.get(fn, fn)
        double_backwards_fn = double_backwards_fns.get(class_name)
        if double_backwards_fn is None:
            def make_default_double_backwards_fn(class_name):
                def default_double_backwards_fn(ctx, *grad_params):
                    raise ValueError(class_name + " can only be differentiated once.")
                return default_double_backwards_fn
            double_backwards_fn = make_default_double_backwards_fn(class_name)
        symbolic_fn = symbolic_fns.get(class_name)
        # This has to call a function to retain correct references to functions
        is_criterion_fn = 'Criterion' in fn
        if is_criterion_fn:
            cls, backward_cls = _make_function_class_criterion(class_name, update_output,
                                                               update_grad_input, acc_grad_parameters,
                                                               double_backwards_fn, symbolic_fn)
        else:
            cls, backward_cls = _make_function_class(class_name, update_output,
                                                     update_grad_input, acc_grad_parameters,
                                                     double_backwards_fn, symbolic_fn)
        scope_dict[class_name] = cls
        scope_dict[backward_cls.__name__] = backward_cls
        if not class_name.startswith('_'):
            _all_functions.append(cls)
            _all_functions.append(backward_cls)


_generate_function_classes(locals())<|MERGE_RESOLUTION|>--- conflicted
+++ resolved
@@ -279,11 +279,6 @@
         'SpatialAveragePooling',
         'SpatialMaxUnpooling',
         'VolumetricAveragePooling',
-<<<<<<< HEAD
-        'VolumetricMaxPooling',
-        'VolumetricAdaptiveAveragePooling',
-=======
->>>>>>> aa42742d
         'VolumetricMaxUnpooling',
         'VolumetricConvolution',
         'VolumetricFullConvolution',
