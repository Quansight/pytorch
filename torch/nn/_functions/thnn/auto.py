--- conflicted
+++ resolved
@@ -303,12 +303,6 @@
     name_remap = {
         'TemporalConvolution': 'Conv1d',
         'SpatialDilatedConvolution': 'DilatedConv2d',
-<<<<<<< HEAD
-        'SpatialReflectionPadding': 'ReflectionPad2d',
-=======
-        'SpatialMaxUnpooling': 'MaxUnpool2d',
-        'VolumetricMaxUnpooling': 'MaxUnpool3d',
->>>>>>> 40b3e490
         'HardTanh': 'Hardtanh',
         'HardShrink': 'Hardshrink',
         'SoftPlus': 'Softplus',
