"""
Python implementation of __torch_function__

While most of the torch API and handling for __torch_function__ happens
at the C++ level, some of the torch API is written in Python so we need
python-level handling for __torch_function__ overrides as well. The main
developer-facing functionality in this file are handle_torch_function and
has_torch_function. See torch/functional.py and test/test_overrides.py
for usage examples.

NOTE: heavily inspired by NumPy's ``__array_function__`` (see:
https://github.com/pytorch/pytorch/issues/24015 and
https://www.numpy.org/neps/nep-0018-array-function-protocol.html
)

If changing this file in a way that can affect ``__torch_function__`` overhead,
please report the benchmarks in ``benchmarks/overrides_benchmark``. See the
instructions in the ``README.md`` in that directory.
"""

import __future__

import collections
import torch
import types
from torch._C import _is_torch_function_enabled

def get_ignored_functions():
    """Return public functions that cannot be overrided by __torch_function__

    Returns
    -------
    A tuple of functions that are publicly available in the torch API but cannot
    be overrided with __torch_function__. Mostly this is because none of the
    arguments of these functions are tensors or tensor-likes.

    """
    Tensor = torch.Tensor
    return {
        torch.typename,
        torch.is_tensor,
        torch.is_storage,
        torch.set_default_tensor_type,
        torch.set_rng_state,
        torch.get_rng_state,
        torch.manual_seed,
        torch.initial_seed,
        torch.seed,
        torch.save,
        torch.load,
        torch.set_printoptions,
        torch.fork,
        torch.get_default_dtype,
        torch.get_num_interop_threads,
        torch.get_num_threads,
        torch.init_num_threads,
        torch.import_ir_module,
        torch.import_ir_module_from_buffer,
        torch.is_anomaly_enabled,
        torch.is_grad_enabled,
        torch.merge_type_from_type_comment,
        torch.parse_ir,
        torch.parse_schema,
        torch.parse_type_comment,
        torch.set_anomaly_enabled,
        torch.set_flush_denormal,
        torch.set_num_interop_threads,
        torch.set_num_threads,
        torch.wait,
        torch.as_tensor,
        torch.from_numpy,
        torch.get_device,
        torch.tensor,
        torch.default_generator,
        torch.has_cuda,
        torch.has_cudnn,
        torch.has_lapack,
        torch.cpp,
        torch.device,
        torch.dtype,
        torch.finfo,
        torch.has_mkl,
        torch.has_mkldnn,
        torch.has_openmp,
        torch.iinfo,
        torch.memory_format,
        torch.qscheme,
        torch.set_grad_enabled,
        torch.no_grad,
        torch.enable_grad,
        torch.layout,
        torch.align_tensors,
        torch.arange,
        torch.as_strided,
        torch.bartlett_window,
        torch.blackman_window,
        torch.can_cast,
        torch.cudnn_affine_grid_generator,
        torch.cudnn_batch_norm,
        torch.cudnn_convolution,
        torch.cudnn_convolution_transpose,
        torch.cudnn_grid_sampler,
        torch.cudnn_is_acceptable,
        torch.empty,
        torch.empty_strided,
        torch.eye,
        torch.from_file,
        torch.full,
        torch.hamming_window,
        torch.hann_window,
        torch.linspace,
        torch.logspace,
        torch.mkldnn_adaptive_avg_pool2d,
        torch.mkldnn_convolution,
        torch.mkldnn_convolution_backward_weights,
        torch.mkldnn_max_pool2d,
        torch.ones,
        torch.promote_types,
        torch.rand,
        torch.randn,
        torch.randint,
        torch.randperm,
        torch.range,
        torch.sparse_coo_tensor,
        torch.vander,
        torch.zeros,
        torch.nn.functional.assert_int_or_pair,
        torch.nn.functional.boolean_dispatch,
        torch.nn.functional.division,
        torch.nn.functional.upsample,
        torch.nn.functional.upsample_bilinear,
        torch.nn.functional.upsample_nearest,
        torch.nn.functional.has_torch_function,
        torch.nn.functional.handle_torch_function,
        torch.nn.functional.sigmoid,
        torch.nn.functional.hardsigmoid,
        torch.nn.functional.tanh,
        torch.set_autocast_enabled,
        torch.is_autocast_enabled,
        torch.clear_autocast_cache,
        torch.autocast_increment_nesting,
        torch.autocast_decrement_nesting,
        torch.nn.functional.hardswish,
<<<<<<< HEAD
        Tensor.__delitem__,
        Tensor.__dir__,
        Tensor.__getattribute__,
        Tensor.__init__,
        Tensor.__init_subclass__,
        Tensor.__delattr__,
        Tensor.__setattr__,
        Tensor.__torch_function__,
        Tensor.__new__,
        Tensor.__class__,
        Tensor.__subclasshook__,
        Tensor.reinforce,
        Tensor.new,
        Tensor.new_tensor,
        Tensor.new_empty,
        Tensor.new_zeros,
        Tensor.new_ones,
        Tensor.new_full,
        Tensor._make_subclass,
    }
=======
        torch.is_vulkan_available,
    )
>>>>>>> 9b95f757

def get_testing_overrides():
    """Return a dict containing dummy overrides for all overridable functions

    Returns
    -------
    A dictionary that maps overridable functions in the PyTorch API to
    lambda functions that have the same signature as the real function
    and unconditionally return -1. These lambda functions are useful
    for testing API coverage for a type that defines __torch_function__.

    """
    # Every function in the PyTorch API that can be overriden needs an entry
    # in this dict.
    #
    # Optimally we would use inspect to get the function signature and define
    # the lambda function procedurally but that is blocked by generating
    # function signatures for native kernels that can be consumed by inspect.
    # See Issue #28233.
    Tensor = torch.Tensor
    ret = {
        torch.abs: lambda input, out=None: -1,
        torch.absolute: lambda input, out=None: -1,
        torch.adaptive_avg_pool1d: lambda input, output_size: -1,
        torch.adaptive_max_pool1d: lambda inputs, output_size: -1,
        torch.acos: lambda input, out=None: -1,
        torch.add: lambda input, other, out=None: -1,
        torch.addbmm: lambda input, batch1, batch2, alpha=1, beta=1, out=None: -1,
        torch.addcdiv: lambda input, tensor1, tensor2, value=1, out=None: -1,
        torch.addcmul: lambda input, tensor1, tensor2, value=1, out=None: -1,
        torch.addmm: lambda input, mat1, mat2, beta=1, alpha=1, out=None: -1,
        torch.addmv: lambda input, mat, vec, beta=1, alpha=1, out=None: -1,
        torch.addr: lambda input, vec1, vec2, beta=1, alpha=1, out=None: -1,
        torch.affine_grid_generator: lambda theta, size, align_corners: -1,
        torch.all: lambda input: -1,
        torch.allclose: lambda input, other, trol=1e-05, atol=1e-08, equal_nan=False: -1,
        torch.alpha_dropout: lambda input, p, train, inplace=False: -1,
        torch.angle: lambda input, out=None: -1,
        torch.any: lambda input, dim, keepdim=False, out=None: -1,
        torch.argmax: lambda input: -1,
        torch.argmin: lambda input: -1,
        torch.argsort: lambda input: -1,
        torch.asin: lambda input, out=None: -1,
        torch.atan: lambda input, out=None: -1,
        torch.atan2: lambda input, other, out=None: -1,
        torch.avg_pool1d: lambda input, kernel_size, stride=None, padding=0, ceil_mode=False, count_include_pad=True: -1,
        torch.baddbmm: lambda input, batch1, batch2, alpha=1, beta=1, out=None: -1,
        torch.batch_norm: lambda input, weight, bias, running_mean, running_var, training, momentum, eps, cudnn_enabled: -1,
        torch.batch_norm_backward_elemt: lambda grad_out, input, mean, invstd, weight, mean_dy, mean_dy_xmu: -1,
        torch.batch_norm_backward_reduce: lambda grad_out, input, mean, invstd, weight, input_g, weight_g, bias_g: -1,
        torch.batch_norm_elemt: lambda input, weight, bias, mean, invstd, eps: -1,
        torch.batch_norm_gather_stats: lambda input, mean, invstd, running_mean, running_var, momentum, eps, count: -1,
        torch.batch_norm_gather_stats_with_counts: lambda input, mean, invstd, running_mean, running_var, momentum, eps, count: -1,
        torch.batch_norm_stats: lambda input, eps: -1,
        torch.batch_norm_update_stats: lambda input, running_mean, running_var, momentum: -1,
        torch.bernoulli: lambda input, generator=None, out=None: -1,
        torch.bilinear: lambda input1, input2, weight, bias: -1,
        torch.binary_cross_entropy_with_logits: (lambda input, target, weight=None, size_average=None, reduce=None,
                                                 reduction='mean', pos_weight=None: -1),
        torch.bincount: lambda input, weights=None, minlength=0: -1,
        torch.binomial: lambda count, prob, generator=None: -1,
        torch.bitwise_and: lambda input, other, out=None: -1,
        torch.bitwise_not: lambda input, out=None: -1,
        torch.bitwise_or: lambda input, other, out=None: -1,
        torch.bitwise_xor: lambda input, other, out=None: -1,
        torch.block_diag: lambda *tensors: -1,
        torch.bmm: lambda input, mat2, out=None: -1,
        torch.broadcast_tensors: lambda *tensors: -1,
        torch.bucketize: lambda input, boundaries, out_int32=False, right=False, out=None: -1,
        torch.cartesian_prod: lambda *tensors: -1,
        torch.cat: lambda tensors, dim=0, out=None: -1,
        torch.cdist: lambda x1, c2, p=2, compute_mode=None: -1,
        torch.ceil: lambda input, out=None: -1,
        torch.celu: lambda input, alhpa=1., inplace=False: -1,
        torch.chain_matmul: lambda *matrices: -1,
        torch.channel_shuffle: lambda input, groups : -1,
        torch.cholesky: lambda input, upper=False, out=None: -1,
        torch.cholesky_inverse: lambda input, upper=False, out=None: -1,
        torch.cholesky_solve: lambda input1, input2, upper=False, out=None: -1,
        torch.chunk: lambda input, chunks, dim=0: -1,
        torch.clamp: lambda input, min, max, out=None: -1,
        torch.clamp_min: lambda input, min, out=None: -1,
        torch.clamp_max: lambda input, max, out=None: -1,
        torch.clone: lambda input: -1,
        torch.combinations: lambda input, r=2, with_replacement=False: -1,
        torch.conj: lambda input, out=None: -1,
        torch.constant_pad_nd: lambda input, pad, value=0: -1,
        torch.conv1d: lambda input, weight, bias=None, stride=1, padding=0, dilation=1, groups=1: -1,
        torch.conv2d: lambda input, weight, bias=None, stride=1, padding=0, dilation=1, groups=1: -1,
        torch.conv3d: lambda input, weight, bias=None, stride=1, padding=0, dilation=1, groups=1: -1,
        torch.convolution: lambda input, weight, bias, stride, padding, dilation, transposed, output_adding, groups: -1,
        torch.conv_tbc: lambda input, weight, bias, pad=0: -1,
        torch.conv_transpose1d: lambda input, weight, bias=None, stride=1, padding=0, output_padding=0, groups=1, dilation=1: -1,
        torch.conv_transpose2d: lambda input, weight, bias=None, stride=1, padding=0, output_padding=0, groups=1, dilation=1: -1,
        torch.conv_transpose3d: lambda input, weight, bias=None, stride=1, padding=0, output_padding=0, groups=1, dilation=1: -1,
        torch.cos: lambda input, out=None: -1,
        torch.cosine_embedding_loss: lambda input1, input2, target, margin=0, size_average=None, reduce=None, reduction='mean': -1,
        torch.cosh: lambda input, out=None: -1,
        torch.cosine_similarity: lambda x1, x2, dim=1, eps=1e-8: -1,
        torch.cross: lambda input, other, dim=-1, out=None: -1,
        torch.ctc_loss: (lambda log_probs, targets, input_lengths, target_lengths, blank=0, reduction='mean',
                         zero_infinity=False: -1),
        torch.cummax: lambda input, dim, out=None: -1,
        torch.cummin: lambda input, dim, out=None: -1,
        torch.cumprod: lambda input, dim, out=None, dtype=None: -1,
        torch.cumsum: lambda input, dim, out=None, dtype=None: -1,
        torch.logcumsumexp: lambda input, dim, out=None: -1,
        torch.dequantize: lambda input: -1,
        torch.det: lambda input: -1,
        torch.detach: lambda input: -1,
        torch.diag: lambda input, diagonal=0, out=None: -1,
        torch.diag_embed: lambda input, diagonal=0, out=None: -1,
        torch.diagflat: lambda input, offset=0: -1,
        torch.diagonal: lambda input, offset=0, dim1=0, dim2=1: -1,
        torch.digamma: lambda input, out=None: -1,
        torch.dist: lambda input, other, p=2: -1,
        torch.div: lambda input, other, out=None: -1,
        torch.dot: lambda mat1, mat2: -1,
        torch.dropout: lambda input, p, train, inplace=False: -1,
        torch.dsmm: lambda input, mat2: -1,
        torch.hsmm: lambda mat1, mat2: -1,
        torch.eig: lambda input, eigenvectors=False, out=None: -1,
        torch.einsum: lambda equation, *operands: -1,
        torch.embedding: (lambda input, weight, padding_idx=None, max_norm=None, norm_type=2.0, scale_grad_by_freq=False,
                          sparse=False: -1),
        torch.embedding_bag: (lambda input, weight, offsets, max_norm=None, norm_type=2, scale_grad_by_freq=False,
                              mode='mean', sparse=False, per_sample_weights=None: -1),
        torch.empty_like: lambda input, dtype=None, layout=None, device=None, requires_grad=False: -1,
        torch.eq: lambda input, other, out=None: -1,
        torch.equal: lambda input, other: -1,
        torch.erf: lambda input, out=None: -1,
        torch.erfc: lambda input, out=None: -1,
        torch.erfinv: lambda input, out=None: -1,
        torch.exp: lambda input, out=None: -1,
        torch.expm1: lambda input, out=None: -1,
        torch.fake_quantize_per_channel_affine: lambda input, scale, zero_point, axis, quant_min, quant_max: -1,
        torch.fake_quantize_per_tensor_affine: lambda input, scale, zero_point, quant_min, quant_max: -1,
        torch.fbgemm_linear_fp16_weight: lambda input, packed_weight, bias: -1,
        torch.fbgemm_linear_fp16_weight_fp32_activation: lambda input, packed_weight, bias: -1,
        torch.fbgemm_linear_int8_weight: lambda input, weight, packed, col_offsets, weight_scale, weight_zero_point, bias: -1,
        torch.fbgemm_linear_int8_weight_fp32_activation: (lambda input, weight, packed, col_offsets, weight_scale,
                                                          weight_zero_point, bias: -1),
        torch.fbgemm_linear_quantize_weight: lambda input: -1,
        torch.fbgemm_pack_gemm_matrix_fp16: lambda input: -1,
        torch.fbgemm_pack_quantized_matrix: lambda input, K, N: -1,
        torch.feature_alpha_dropout: lambda input, p, train: -1,
        torch.feature_dropout: lambda input, p, train: -1,
        torch.fft: lambda input, signal_ndim, normalized=False: -1,
        torch.flatten: lambda input, start_dim=0, end_dim=-1: -1,
        torch.flip: lambda input, dims: -1,
        torch.frobenius_norm: lambda input, dim=None, keepdim=False, out=None: -1,
        torch.floor: lambda input, out=None: -1,
        torch.floor_divide: lambda input, other: -1,
        torch.fmod: lambda input, other, out=None: -1,
        torch.frac: lambda input, out=None: -1,
        torch.full_like: lambda input, fill_value, out=None, dtype=None, layout=torch.strided, device=None, requires_grad=False: -1,
        torch.functional.lu_unpack: lambda LU_data, LU_pivots, unpack_data=True, unpack_pivots=True: -1,
        torch.gather: lambda input, dim, index, out=None, sparse_grad=False: -1,
        torch.ge: lambda input, other, out=None: -1,
        torch.geqrf: lambda input, out=None: -1,
        torch.ger: lambda input, vec2, out=None: -1,
        torch.grid_sampler: lambda input, grid, interpolation_mode, padding_mode, align_corners: -1,
        torch.grid_sampler_2d: lambda input, grid, interpolation_mode, padding_mode, align_corners: -1,
        torch.grid_sampler_3d: lambda input, grid, interpolation_mode, padding_mode, align_corners: -1,
        torch.group_norm: lambda input, num_groups, weight=None, bias=None, eps=1e-05, cudnn_enabled=True: -1,
        torch.gru: lambda input, hx, params, has_biases, num_layers, gropout, train, bidirectional, batch_first: -1,
        torch.gru_cell: lambda input, hx, w_ih, w_hh, b_ih=None, b_hh=None: -1,
        torch.gt: lambda input, other, out=None: -1,
        torch.hardshrink: lambda input, lambd=0.5: -1,
        torch.hinge_embedding_loss: lambda input, target, margin=1.0, size_average=None, reduce=None, reduction='mean': -1,
        torch.histc: lambda input, bins=100, min=0, max=0, out=None: -1,
        torch.hspmm: lambda mat1, mat2, out=None: -1,
        torch.ifft: lambda input, signal_ndim, normalized=False: -1,
        torch.copy_imag: lambda input, out=None: -1,
        torch.imag: lambda input, out=None: -1,
        torch.index_add: lambda input, dim, index, source: -1,
        torch.index_copy: lambda input, dim, index, source: -1,
        torch.index_put: lambda input, indices, values, accumulate=False: -1,
        torch.index_select: lambda input, dim, index, out=None: -1,
        torch.index_fill: lambda input, dim, index, value: -1,
        torch.isfinite: lambda tensor: -1,
        torch.isinf: lambda tensor: -1,
        torch.instance_norm: (lambda input, running_mean, running_var, weight, bias, use_input_stats, momentum, eps,
                              cudnn_enabled: -1),
        torch.int_repr: lambda input: -1,
        torch.inverse: lambda input, out=None: -1,
        torch.irfft: lambda input, signal_ndim, normalized=False, onesided=True, signal_sizes=None: -1,
        torch.is_complex: lambda input: -1,
        torch.is_distributed: lambda input: -1,
        torch.is_floating_point: lambda input: -1,
        torch.is_nonzero: lambda input: -1,
        torch.is_same_size: lambda input, other: -1,
        torch.is_signed: lambda input: -1,
        torch.isclose: lambda input, other, rtol=1e-05, atol=1e-08, equal_nan=False: -1,
        torch.isnan: lambda input: -1,
        torch.istft: (lambda input, n_fft, hop_length=None, win_length=None, window=None, center=True,
                      normalized=False, onesided=True, length=None: -1),
        torch.kl_div: lambda input, target, size_average=None, reduce=None, reduction='mean', log_target=False: -1,
        torch.kthvalue: lambda input, k, dim=None, keepdim=False, out=None: -1,
        torch.layer_norm: lambda input, normalized_shape, weight=None, bias=None, esp=1e-05, cudnn_enabled=True: -1,
        torch.le: lambda input, other, out=None: -1,
        torch.lerp: lambda input, end, weight, out=None: -1,
        torch.lgamma: lambda input, out=None: -1,
        torch.lobpcg: lambda input, k=None, B=None, X=None, n=None, iK=None, niter=None, tol=None, largest=None, method=None,
        tracker=None, ortho_iparams=None, ortho_fparams=None, ortho_bparams=None: -1,
        torch.log: lambda input, out=None: -1,
        torch.log_softmax: lambda input, dim, dtype: -1,
        torch.log10: lambda input, out=None: -1,
        torch.log1p: lambda input, out=None: -1,
        torch.log2: lambda input, out=None: -1,
        torch.logdet: lambda input: -1,
        torch.logical_and: lambda input, other, out=None: -1,
        torch.logical_not: lambda input, out=None: -1,
        torch.logical_or: lambda input, other, out=None: -1,
        torch.logical_xor: lambda input, other, out=None: -1,
        torch.logsumexp: lambda input, names, keepdim, out=None: -1,
        torch.lstm: lambda data, batch_sizes, hx, params, has_biases, num_layers, dropout, train, bidirectional: -1,
        torch.lstm_cell: lambda input, hx, w_ih, w_hh, b_ih=None, b_hh=None: -1,
        torch.lstsq: lambda input, A, out=None: -1,
        torch.lt: lambda input, other, out=None: -1,
        torch.lu: lambda A, pivot=True, get_infos=False, out=None: -1,
        torch.lu_solve: lambda input, LU_data, LU_pivots, out=None: -1,
        torch.margin_ranking_loss: lambda input1, input2, target, margin=0, size_average=None, reduce=None, reduction='mean': -1,
        torch.masked_fill: lambda input, mask, value: -1,
        torch.masked_scatter: lambda input, mask, source: -1,
        torch.masked_select: lambda input, mask, out=None: -1,
        torch.matmul: lambda input, other, out=None: -1,
        torch.matrix_power: lambda input, n: -1,
        torch.matrix_rank: lambda input, tol=None, symmetric=False: -1,
        torch.max: lambda input, out=None: -1,
        torch.max_pool1d: lambda input, kernel_size, stride=None, padding=0, dilation=1, return_indices=False, ceil_mode=False: -1,
        torch.max_pool2d: lambda input, kernel_size, stride=None, padding=0, dilation=1, return_indices=False, ceil_mode=False: -1,
        torch.max_pool3d: lambda input, kernel_size, stride=None, padding=0, dilation=1, return_indices=False, ceil_mode=False: -1,
        torch.max_pool1d_with_indices: (lambda input, kernel_size, stride=None, padding=0, dilation=1,
                                        return_indices=False, ceil_mode=False: -1),
        torch.mean: lambda input: -1,
        torch.median: lambda input: -1,
        torch.meshgrid: lambda *tensors, **kwargs: -1,
        torch.min: lambda input, out=None: -1,
        torch.miopen_batch_norm: (lambda input, weight, bias, running_mean, running_var, training,
                                  exponential_average_factor, epsilon: -1),
        torch.miopen_convolution: lambda input, weight, bias, padding, stride, dilation, groups, benchmark, deterministic: -1,
        torch.miopen_convolution_transpose: (lambda input, weight, bias, padding, output_padding, stride, dilation,
                                             groups, benchmark, deterministic: -1),
        torch.miopen_depthwise_convolution: (lambda input, weight, bias, padding, stride, dilation, groups, benchmark,
                                             deterministic: -1),
        torch.miopen_rnn: (lambda input, weight, weight_stride0, hx, cx, mode, hidden_size, num_layers, batch_first,
                           dropout, train, bidirectional, batch_sizes, dropout_state: -1),
        torch.mm: lambda input, mat2, out=None: -1,
        torch.mode: lambda input: -1,
        torch.mul: lambda input, other, out=None: -1,
        torch.multinomial: lambda input, num_samples, replacement=False, out=None: -1,
        torch.mv: lambda input, vec, out=None: -1,
        torch.mvlgamma: lambda input, p: -1,
        torch.narrow: lambda input, dim, start, length: -1,
        torch.native_batch_norm: lambda input, weight, bias, running_mean, running_var, training, momentum, eps: -1,
        torch.native_layer_norm: lambda input, weight, bias, M, N, eps: -1,
        torch.native_norm: lambda input, p=2: -1,
        torch.ne: lambda input, other, out=None: -1,
        torch.neg: lambda input, out=None: -1,
        torch.nn.functional.adaptive_avg_pool2d: lambda input, output_size: -1,
        torch.nn.functional.adaptive_avg_pool3d: lambda input, output_size: -1,
        torch.nn.functional.adaptive_max_pool1d: lambda input, output_size, return_indices=False: -1,
        torch.nn.functional.adaptive_max_pool1d_with_indices: lambda input, output_size, return_indices=False: -1,
        torch.nn.functional.adaptive_max_pool2d: lambda input, output_size, return_indices=False: -1,
        torch.nn.functional.adaptive_max_pool2d_with_indices: lambda input, output_size, return_indices=False: -1,
        torch.nn.functional.adaptive_max_pool3d: lambda input, output_size, return_indices=False: -1,
        torch.nn.functional.adaptive_max_pool3d_with_indices: lambda input, output_size, return_indices=False: -1,
        torch.nn.functional.affine_grid: lambda theta, size, align_corners=None: -1,
        torch.nn.functional.alpha_dropout: lambda input, p=0.5, training=False, inplace=False: -1,
        torch.nn.functional.avg_pool2d: (lambda input, kernel_size, stride=None, padding=0, ceil_mode=False,
                                         count_include_pad=True, divisor_override=None: -1),
        torch.nn.functional.avg_pool3d: (lambda input, kernel_size, stride=None, padding=0, ceil_mode=False,
                                         count_include_pad=True, divisor_override=None: -1),
        torch.nn.functional.batch_norm: (lambda input, running_mean, running_var, weight=None, bias=None, training=False,
                                         momentum=0.1, eps=1e-05: -1),
        torch.nn.functional.bilinear: lambda input1, input2, weight, bias=None: -1,
        torch.nn.functional.binary_cross_entropy: (lambda input, target, weight=None, size_average=None, reduce=None,
                                                   reduction="mean": -1),
        torch.nn.functional.binary_cross_entropy_with_logits: (lambda input, target, weight=None, size_average=None,
                                                               reduce=None, reduction="mean", pos_weight=None: -1),
        torch.nn.functional.celu: lambda input, alpha=1.0, inplace=False: -1,
        torch.nn.functional.cosine_embedding_loss: (lambda input1, input2, target, margin=0, size_average=None,
                                                    reduce=None, reduction='mean': -1),
        torch.nn.functional.cross_entropy: (lambda input, target, weight=None, size_average=None, ignore_index=-100,
                                            reduce=None, reduction="mean": -1),
        torch.nn.functional.ctc_loss: (lambda log_probs, targets, input_lengths, target_lengths, blank=0,
                                       reduction='mean', zero_infinity=False: -1),
        torch.nn.functional.dropout: lambda input, p=0.5, training=True, inplace=False: -1,
        torch.nn.functional.dropout2d: lambda input, p=0.5, training=True, inplace=False: -1,
        torch.nn.functional.dropout3d: lambda input, p=0.5, training=True, inplace=False: -1,
        torch.nn.functional.elu: lambda input, alpha=1.0, inplace=False: -1,
        torch.nn.functional.embedding: (lambda input, weight, padding_idx=None, max_norm=None, norm_type=2.0,
                                        scale_grad_by_freq=False, sparse=False: -1),
        torch.nn.functional.embedding_bag: (lambda input, weight, offsets=None, max_norm=None, norm_type=2,
                                            scale_grad_by_freq=False, mode='mean', sparse=False, per_sample_weights=None,
                                            include_last_offset=False: -1),
        torch.nn.functional.feature_alpha_dropout: lambda input, p=0.5, training=False, inplace=False: -1,
        torch.nn.functional.fold: lambda input, output_size, kernel_size, dilation=1, padding=0, stride=1: -1,
        torch.nn.functional.fractional_max_pool2d: (lambda input, kernel_size, output_size=None, output_ratio=None,
                                                    return_indices=False, _random_samples=None: -1),
        torch.nn.functional.fractional_max_pool2d_with_indices: (
            lambda input, kernel_size, output_size=None, output_ratio=None, return_indices=False,
            _random_samples=None: -1),
        torch.nn.functional.fractional_max_pool3d: (lambda input, kernel_size, output_size=None, output_ratio=None,
                                                    return_indices=False, _random_samples=None: -1),
        torch.nn.functional.fractional_max_pool3d_with_indices: (
            lambda input, kernel_size, output_size=None, output_ratio=None, return_indices=False,
            _random_samples=None: -1),
        torch.nn.functional.gelu: lambda input: -1,
        torch.nn.functional.glu: lambda input, dim=-1: -1,
        torch.nn.functional.grid_sample: lambda input, grid, mode='bilinear', padding_mode='zeros', align_corners=None: -1,
        torch.nn.functional.group_norm: lambda input, num_groups, weight=None, bias=None, eps=1e-05: -1,
        torch.nn.functional.gumbel_softmax: lambda logits, tau=1, hard=False, eps=1e-10, dim=-1: -1,
        torch.nn.functional.hardshrink: lambda input, lambd=0.5: -1,
        torch.nn.functional.hardtanh: lambda input, min_val=-1., max_val=1., inplace=False: -1,
        torch.nn.functional.hinge_embedding_loss: (lambda input, target, margin=1.0, size_average=None, reduce=None,
                                                   reduction='mean': -1),
        torch.nn.functional.instance_norm: (lambda input, running_mean=None, running_var=None, weight=None, bias=None,
                                            use_input_stats=True, momentum=0.1, eps=1e-05: -1),
        torch.nn.functional.interpolate: (lambda input, size=None, scale_factor=None, mode='nearest', align_corners=None,
                                          recompute_scale_factor=None: -1),
        torch.nn.functional.kl_div: lambda input, target, size_average=None, reduce=None, reduction='mean', log_target=False: -1,
        torch.nn.functional.l1_loss: lambda input, target, size_average=None, reduce=None, reduction='mean': -1,
        torch.nn.functional.layer_norm: lambda input, normalized_shape, weight=None, bias=None, eps=1e-05: -1,
        torch.nn.functional.leaky_relu: lambda input, negative_slope=0.01, inplace=False: -1,
        torch.nn.functional.linear: lambda input, weight, bias=None: -1,
        torch.nn.functional.local_response_norm: lambda input, size, alpha=0.0001, beta=0.75, k=1.0: -1,
        torch.nn.functional.log_softmax: lambda input, dim=None, _stacklevel=3, dtype=None: -1,
        torch.nn.functional.logsigmoid: lambda input: -1,
        torch.nn.functional.lp_pool1d: lambda input, norm_type, kernel_size, stride=None, ceil_mode=False: -1,
        torch.nn.functional.lp_pool2d: lambda input, norm_type, kernel_size, stride=None, ceil_mode=False: -1,
        torch.nn.functional.margin_ranking_loss: (lambda input1, input2, target, margin=0, size_average=None,
                                                  reduce=None, reduction='mean': -1),
        torch.nn.functional.max_pool1d: (lambda input, kernel_size, stride=None, padding=0, dilation=1,
                                         return_indices=False, ceil_mode=False: -1),
        torch.nn.functional.max_pool1d_with_indices: (lambda input, kernel_size, stride=None, padding=0, dilation=1,
                                                      return_indices=False, ceil_mode=False: -1),
        torch.nn.functional.max_pool2d: (lambda input, kernel_size, stride=None, padding=0, dilation=1,
                                         return_indices=False, ceil_mode=False: -1),
        torch.nn.functional.max_pool2d_with_indices: (lambda input, kernel_size, stride=None, padding=0, dilation=1,
                                                      return_indices=False, ceil_mode=False: -1),
        torch.nn.functional.max_pool3d: (lambda input, kernel_size, stride=None, padding=0, dilation=1,
                                         return_indices=False, ceil_mode=False: -1),
        torch.nn.functional.max_pool3d_with_indices: (lambda input, kernel_size, stride=None, padding=0, dilation=1,
                                                      return_indices=False, ceil_mode=False: -1),
        torch.nn.functional.max_unpool1d: lambda input, indices, kernel_size, stride=None, padding=0, output_size=None: -1,
        torch.nn.functional.max_unpool2d: lambda input, indices, kernel_size, stride=None, padding=0, output_size=None: -1,
        torch.nn.functional.max_unpool3d: lambda input, indices, kernel_size, stride=None, padding=0, output_size=None: -1,
        torch.nn.functional.mse_loss: lambda input, target, size_average=None, reduce=None, reduction='mean': -1,
        torch.nn.functional.multi_head_attention_forward: (
            lambda query, key, value, embed_dim_to_check, num_heads, in_proj_weight, in_proj_bias, bias_k, bias_v,
            add_zero_attn, dropout_p, out_proj_weight, out_proj_bias, training=True, key_padding_mask=None,
            need_weights=True, attn_mask=None, use_separate_proj_weight=False, q_proj_weight=None, k_proj_weight=None,
            v_proj_weight=None, static_k=None, static_v=None: -1),
        torch.nn.functional.multi_margin_loss: (lambda input, target, p=1, margin=1.0, weight=None, size_average=None,
                                                reduce=None, reduction='mean': -1),
        torch.nn.functional.multilabel_margin_loss: (lambda input, target, size_average=None, reduce=None,
                                                     reduction='mean': -1),
        torch.nn.functional.multilabel_soft_margin_loss: (lambda input, target, weight=None, size_average=None,
                                                          reduce=None, reduction='mean': -1),
        torch.nn.functional.nll_loss: (lambda input, target, weight=None, size_average=None, ignore_index=-100,
                                       reduce=None, reduction='mean': -1),
        torch.nn.functional.normalize: lambda input, p=2, dim=1, eps=1e-12, out=None: -1,
        torch.nn.functional.one_hot: lambda tensor, num_classes=-1: -1,
        torch.nn.functional.pad: lambda input, pad, mode='constant', value=0: -1,
        torch.nn.functional.pairwise_distance: lambda x1, x2, p=2.0, eps=1e-06, keepdim=False: -1,
        torch.nn.functional.poisson_nll_loss: (lambda input, target, log_input=True, full=False, size_average=None,
                                               eps=1e-08, reduce=None, reduction='mean': -1),
        torch.nn.functional.prelu: lambda input, weight: -1,
        torch.nn.functional.relu: lambda input, inplace=False: -1,
        torch.nn.functional.relu6: lambda input, inplace=False: -1,
        torch.nn.functional.rrelu: lambda input, lower=0.125, upper=0.3333333333333333, training=False, inplace=False: -1,
        torch.nn.functional.selu: lambda input, inplace=False: -1,
        torch.nn.functional.smooth_l1_loss: lambda input, target, size_average=None, reduce=None, reduction='mean': -1,
        torch.nn.functional.soft_margin_loss: lambda input, target, size_average=None, reduce=None, reduction='mean': -1,
        torch.nn.functional.softmax: lambda input, dim=None, _stacklevel=3, dtype=None: -1,
        torch.nn.functional.softmin: lambda input, dim=None, _stacklevel=3, dtype=None: -1,
        torch.nn.functional.softplus: lambda input, beta=1, threshold=20: -1,
        torch.nn.functional.softshrink: lambda input, lambd=0.5: -1,
        torch.nn.functional.softsign: lambda input: -1,
        torch.nn.functional.tanhshrink: lambda input: -1,
        torch.nn.functional.threshold: lambda input, threshold, value, inplace=False: -1,
        torch.nn.functional.triplet_margin_loss: (lambda anchor, positive, negative, margin=1.0, p=2, eps=1e-06,
                                                  swap=False, size_average=None, reduce=None, reduction='mean': -1),
        torch.nn.functional.unfold: lambda input, kernel_size, dilation=1, padding=0, stride=1: -1,
        torch.nonzero: lambda input, as_tuple=False: -1,
        torch.norm: lambda input, p='fro', dim=None, keepdim=False, out=None, dtype=None: -1,
        torch.norm_except_dim: lambda v, pow=2, dim=0: -1,
        torch.normal: lambda mean, std, out=None: -1,
        torch.nuclear_norm: lambda input, p='fro', dim=None, keepdim=False, out=None, dtype=None: -1,
        torch.numel: lambda input: -1,
        torch.orgqr: lambda input1, input2: -1,
        torch.ormqr: lambda input, input2, input3, left=True, transpose=False: -1,
        torch.pairwise_distance: lambda x1, x2, p=2.0, eps=1e-06, keepdim=False: -1,
        torch.pca_lowrank: lambda input, q=None, center=True, niter=2: -1,
        torch.pdist: lambda input, p=2: -1,
        torch.pinverse: lambda input, rcond=1e-15: -1,
        torch.pixel_shuffle: lambda input, upscale_factor: -1,
        torch.poisson: lambda input, generator=None: -1,
        torch.poisson_nll_loss: lambda input, target, log_input, full, eps, reduction: -1,
        torch.polygamma: lambda input, n, out=None: -1,
        torch.prelu: lambda input, weight: -1,
        torch.ones_like: lambda input, dtype=None, layout=None, device=None, requires_grad=False: -1,
        torch.pow: lambda input, exponent, out=None: -1,
        torch.prod: lambda input: -1,
        torch.q_per_channel_axis: lambda input: -1,
        torch.q_per_channel_scales: lambda input: -1,
        torch.q_per_channel_zero_points: lambda input: -1,
        torch.q_scale: lambda input: -1,
        torch.q_zero_point: lambda input: -1,
        torch.qr: lambda input, some=True, out=None: -1,
        torch.quantize_per_channel: lambda input, scales, zero_points, axis, dtype: -1,
        torch.quantize_per_tensor: lambda input, scale, zero_point, dtype: -1,
        torch.quantized_batch_norm: lambda input, weight, bias, mean, var, eps, output_scale, output_zero_point: -1,
        torch.quantized_group_norm: lambda input, num_groups, weight, bias, eps, output_scale, output_zero_point: -1,
        torch.quantized_instance_norm: lambda input, weight, bias, eps, output_scale, output_zero_point: -1,
        torch.quantized_layer_norm: lambda input, normalized_shape, weight, bias, eps, output_scale, output_zero_point: -1,

        torch.quantized_gru_cell: (lambda input, hx, w_ih, w_hh, b_ih, b_hh, packed_ih, packed_hh, col_offsets_ih,
                                   col_offsets_hh, scale_ih, scale_hh, zero_point_ih, zero_point_hh: -1),

        torch.quantized_lstm_cell: (lambda input, hx, w_ih, w_hh, b_ih, b_hh, packed_ih, packed_hh, col_offsets_ih,
                                    col_offsets_hh, scale_ih, scale_hh, zero_point_ih, zero_point_hh: -1),
        torch.quantized_max_pool2d: lambda input, kernel_size, stride, padding, dilation, ceil_mode=False: -1,
        torch.quantized_rnn_relu_cell: (lambda input, hx, w_ih, w_hh, b_ih, b_hh, packed_ih, packed_hh, col_offsets_ih,
                                        col_offsets_hh, scale_ih, scale_hh, zero_point_ih, zero_point_hh: -1),
        torch.quantized_rnn_tanh_cell: (lambda input, hx, w_ih, w_hh, b_ih, b_hh, packed_ih, packed_hh, col_offsets_ih,
                                        col_offsets_hh, scale_ih, scale_hh, zero_point_ih, zero_point_hh: -1),
        torch.rand_like: lambda input, dtype=None, layout=None, device=None, requires_grad=False: -1,
        torch.randint_like: lambda input, low, high, dtype=None, layout=torch.strided, device=None, requires_grad=False: -1,
        torch.randn_like: lambda input, dtype=None, layout=None, device=None, requires_grad=False: -1,
        torch.real: lambda input, out=None: -1,
        torch.copy_real: lambda input, out=None: -1,
        torch.reciprocal: lambda input, out=None: -1,
        torch.relu: lambda input, inplace=False: -1,
        torch.remainder: lambda input, other, out=None: -1,
        torch.renorm: lambda input, p, dim, maxnorm, out=None: -1,
        torch.repeat_interleave: lambda input, repeats, dim=None: -1,
        torch.reshape: lambda input, shape: -1,
        torch.result_type: lambda tensor1, tensor2: -1,
        torch.rfft: lambda input, signal_ndim, normalized=False, onesided=True: -1,
        torch.rnn_relu: lambda input, hx, params, has_biases, num_layers, dropout, train, bidirectional, batch_first: -1,
        torch.rnn_relu_cell: lambda input, hx, w_ih, w_hh, b_ih=None, b_hh=None: -1,
        torch.rnn_tanh: lambda input, hx, params, has_biases, num_layers, dropout, train, bidirectional, batch_first: -1,
        torch.rnn_tanh_cell: lambda input, hx, w_ih, w_hh, b_ih=None, b_hh=None: -1,
        torch.roll: lambda input, shifts, dims=None: -1,
        torch.rot90: lambda input, k, dims: -1,
        torch.round: lambda input, out=None: -1,
        torch.rrelu: lambda input, lower=1. / 8, upper=1. / 3, training=False, inplace=False: -1,
        torch.rsqrt: lambda input, out=None: -1,
        torch.rsub: lambda input, other, alpha=1: -1,
        torch.saddmm: lambda input, mat1, mat2, beta=1, alpha=1, out=None: -1,
        torch.scalar_tensor: lambda s, dtype=None, layour=None, device=None, pin_memory=None: -1,
        torch.scatter: lambda input, dim, index, src: -1,
        torch.scatter_add: lambda input, dim, index, src: -1,
        torch.searchsorted: lambda sorted_sequence, input, out_int32=False, right=False, out=None: -1,
        torch.select: lambda input, dim, index: -1,
        torch.selu: lambda input, inplace=False: -1,
        torch.sigmoid: lambda input, out=None: -1,
        torch.sign: lambda input, out=None: -1,
        torch.sin: lambda input, out=None: -1,
        torch.sinh: lambda input, out=None: -1,
        torch.slogdet: lambda input: -1,
        torch.smm: lambda input, mat2: -1,
        torch.spmm: lambda input, mat2: -1,
        torch.softmax: lambda input, dim, dtype=None: -1,
        torch.solve: lambda input, A, out=None: -1,
        torch.sort: lambda input, dim=-1, descending=False, out=None: -1,
        torch.split: lambda tensor, split_size_or_sections, dim=0: -1,
        torch.split_with_sizes: lambda tensor, split_size_or_sections, dim=0: -1,
        torch.sqrt: lambda input, out=None: -1,
        torch.square: lambda input, out=None: -1,
        torch.squeeze: lambda input, dim=None, out=None: -1,
        torch.sspaddmm: lambda input, mat1, mat2, beta=1, alpha=1, out=None: -1,
        torch.stack: lambda tensors, dim=0, out=None: -1,
        torch.std: lambda input: -1,
        torch.std_mean: lambda input: -1,
        torch.stft: (lambda input, n_fft, hop_length=None, win_length=None, window=None, center=True,
                     pad_mode='reflect', normalized=False, onesided=True: -1),
        torch.sub: lambda input, other, out=None: -1,
        torch.sum: lambda input: -1,
        torch.svd: lambda input, some=True, compute_uv=True, out=None: -1,
        torch.svd_lowrank: lambda input, q=6, niter=2, M=None: -1,
        torch.symeig: lambda input, eigenvectors=False, upper=True, out=None: -1,
        torch.t: lambda input: -1,
        torch.take: lambda input, index: -1,
        torch.tan: lambda input, out=None: -1,
        torch.tanh: lambda input, out=None: -1,
        torch.tensordot: lambda a, b, dims=2: -1,
        torch.threshold: lambda input, threshold, value, inplace=False: -1,
        torch.topk: lambda input, k, dim=-1, descending=False, out=None: -1,
        torch.trace: lambda input: -1,
        torch.transpose: lambda input, dim0, dim1: -1,
        torch.trapz: lambda y, x, dim=-1: -1,
        torch.triangular_solve: lambda input, A, upper=True, transpose=False, unitriangular=False: -1,
        torch.tril: lambda input, diagonal=0, out=None: -1,
        torch.tril_indices: lambda row, col, offset=0, dtype=torch.long, device='cpu', layout=torch.strided: -1,
        torch.triplet_margin_loss: (lambda anchor, positive, negative, margin=1.0, p=2, eps=1e-06, swap=False,
                                    size_average=None, reduce=None, reduction='mean': -1),
        torch.triu: lambda input, diagonal=0, out=None: -1,
        torch.triu_indices: lambda row, col, offset=0, dtype=torch.long, device='cpu', layout=torch.strided: -1,
        torch.true_divide: lambda input, other: -1,
        torch.trunc: lambda input, out=None: -1,
        torch.unbind: lambda input, dim=0: -1,
        torch.unique: lambda input, sorted=True, return_inverse=False, return_counts=False, dim=None: -1,
        torch.unique_consecutive: lambda input, return_inverse=False, return_counts=False, dim=None: -1,
        torch.unsqueeze: lambda input, dim, out=None: -1,
        torch.var: lambda input: -1,
        torch.var_mean: lambda input: -1,
        torch.where: lambda condition, x, y: -1,
        torch.zeros_like: lambda input, dtype=None, layout=None, device=None, requires_grad=False: -1,
        Tensor.__floordiv__: lambda self, other: -1,
        Tensor.__rfloordiv__: lambda self, other: -1,
        Tensor.__ifloordiv__: lambda self, other: -1,
        Tensor.__truediv__: lambda self, other: -1,
        Tensor.__rtruediv__: lambda self, other: -1,
        Tensor.__itruediv__: lambda self, other: -1,
        Tensor.__lshift__: lambda self, other: -1,
        Tensor.__ilshift__: lambda self, other: -1,
        Tensor.__rshift__: lambda self, other: -1,
        Tensor.__irshift__: lambda self, other: -1,
        Tensor.__float__: lambda self: -1,
        Tensor.__array__: lambda self, dtype: -1,
        Tensor.__bool__: lambda self: -1,
        Tensor.__contains__: lambda self, other: -1,
        Tensor.__neg__: lambda self: -1,
        Tensor.__invert__: lambda self: -1,
        Tensor.__mod__: lambda self, other: -1,
        Tensor.__array_wrap__: lambda self, array: -1,
        Tensor.__getitem__: lambda self, idx: -1,
        Tensor.__deepcopy__: lambda self, memo: -1,
        Tensor.__iter__: lambda self: -1,
        Tensor.__int__: lambda self: -1,
        Tensor.__long__: lambda self: -1,
        Tensor.__hash__: lambda self: -1,
        Tensor.__index__: lambda self: -1,
        Tensor.__len__: lambda self: -1,
        Tensor.__format__: lambda self, format_spec: -1,
        Tensor.__reduce_ex__: lambda self, proto: -1,
        Tensor.__reversed__: lambda self: -1,
        Tensor.__repr__: lambda self: -1,
        Tensor.__setitem__: lambda self, k, v: -1,
        Tensor.__setstate__: lambda self, d: -1,
        Tensor.T.__get__: lambda self: -1,
        Tensor._backward_hooks.__get__: lambda self: -1,
        Tensor._base.__get__: lambda self: -1,
        Tensor._cdata.__get__: lambda self: -1,
        Tensor.grad.__get__: lambda self: -1,
        Tensor._grad.__get__: lambda self: -1,
        Tensor._grad_fn.__get__: lambda self: -1,
        Tensor.grad_fn.__get__: lambda self: -1,
        Tensor._version.__get__: lambda self: -1,
        Tensor.data.__get__: lambda self: -1,
        Tensor.device.__get__: lambda self: -1,
        Tensor.dtype.__get__: lambda self: -1,
        Tensor.is_cuda.__get__: lambda self: -1,
        Tensor.is_leaf.__get__: lambda self: -1,
        Tensor.is_mkldnn.__get__: lambda self: -1,
        Tensor.is_quantized.__get__: lambda self: -1,
        Tensor.is_sparse.__get__: lambda self: -1,
        Tensor.layout.__get__: lambda self: -1,
        Tensor.name.__get__: lambda self: -1,
        Tensor.names.__get__: lambda self: -1,
        Tensor.ndim.__get__: lambda self: -1,
        Tensor.output_nr.__get__: lambda self: -1,
        Tensor.requires_grad.__get__: lambda self: -1,
        Tensor.shape.__get__: lambda self: -1,
        Tensor.volatile.__get__: lambda self: -1,
        Tensor.__cuda_array_interface__.__get__: lambda self: -1,
        Tensor.type: lambda self, dtype=None, non_blocking=False, **kwargs: -1,
        Tensor._coalesced_: lambda self: -1,
        Tensor._dimI: lambda self: -1,
        Tensor._dimV: lambda self: -1,
        Tensor._indices: lambda self: -1,
        Tensor._is_view: lambda self: -1,
        Tensor._nnz: lambda self: -1,
        Tensor._update_names: lambda self, names, inplace: -1,
        Tensor._values: lambda self: -1,
        Tensor.align_as: lambda self, other: -1,
        Tensor.align_to: lambda self: -1,
        Tensor.apply_: lambda self, callable: -1,
        Tensor.as_strided: lambda self, size, stride: -1,
        Tensor.as_strided_: lambda self, size, stride: -1,
        Tensor.as_subclass: lambda self, cls: -1,
        Tensor.backward: lambda self, gradient=None, retain_graph=None, create_graph=False: -1,
        Tensor.bfloat16: lambda self, memory_format=torch.preserve_format: -1,
        Tensor.bool: lambda self, memory_format=torch.preserve_format: -1,
        Tensor.byte: lambda self, memory_format=torch.preserve_format: -1,
        Tensor.char: lambda self, memory_format=torch.preserve_format: -1,
        Tensor.cauchy_: lambda self, median=0, sigma=1, *, generator=None: -1,
        Tensor.coalesce: lambda self: -1,
        Tensor._coalesced_: lambda self, coalesced: -1,
        Tensor.contiguous: lambda self, memory_format=torch.contiguous_format: -1,
        Tensor.copy_: lambda self, src, non_blocking=False: -1,
        Tensor.cpu: lambda self, memory_format=torch.preserve_format: -1,
        Tensor.cuda: lambda self, memory_format=torch.preserve_format: -1,
        Tensor.data_ptr: lambda self: -1,
        Tensor.dense_dim: lambda self: -1,
        Tensor.dim: lambda self: -1,
        Tensor.double: lambda self, memory_format=torch.preserve_format: -1,
        Tensor.element_size: lambda self: -1,
        Tensor.expand: lambda self, size: -1,
        Tensor.expand_as: lambda self, other: -1,
        Tensor.exponential_: lambda self, lambd=1, *, generator=None: -1,
        Tensor.fill_: lambda self, value: -1,
        Tensor.fill_diagonal_: lambda self, value: -1,
        Tensor.float: lambda self, memory_format=torch.preserve_format: -1,
        Tensor.geometric_: lambda self, p, *, generator=None: -1,
        Tensor.get_device: lambda self: -1,
        Tensor.half: lambda self, memory_format=torch.preserve_format: -1,
        Tensor.has_names: lambda self: -1,
        Tensor.indices: lambda self: -1,
        Tensor.int: lambda self, memory_format=torch.preserve_format: -1,
        Tensor.is_coalesced: lambda self: -1,
        Tensor.is_contiguous: lambda self: -1,
        Tensor.is_pinned: lambda self: -1,
        Tensor.is_set_to: lambda self, tensor: -1,
        Tensor.is_shared: lambda self: -1,
        Tensor.item: lambda self: -1,
        Tensor.log_normal_: lambda self, mean=1, std=2, *, generator=None: -1,
        Tensor.log_softmax: lambda self, dim: -1,
        Tensor.long: lambda self, memory_format=torch.preserve_format: -1,
        Tensor.map_: lambda self, tensor, callable: -1,
        Tensor.map2_: lambda self, x, y, callable: -1,
        Tensor.mm: lambda self, mat2: -1,
        Tensor.narrow_copy: lambda self, dimension, start, length: -1,
        Tensor.ndimension: lambda self: -1,
        Tensor.nelement: lambda self: -1,
        Tensor.numpy: lambda self: -1,
        Tensor.permute: lambda self, dim1, dim2: -1,
        Tensor.pin_memory: lambda self: -1,
        Tensor.put_: lambda self, indices, tensor, accumulate=False: -1,
        Tensor.qscheme: lambda self: -1,
        Tensor.random_: lambda self, from_=0, to=None, *, generator=None: -1,
        Tensor.record_stream: lambda self, stream: -1,
        Tensor.refine_names: lambda self: -1,
        Tensor.register_hook: lambda self, hook: -1,
        Tensor.rename: lambda self, name: -1,
        Tensor.repeat: lambda self, *size: -1,
        Tensor.requires_grad_: lambda self, requires_grad=True: -1,
        Tensor.reshape_as: lambda self, other: -1,
        Tensor.resize: lambda self, *size: -1,
        Tensor.resize_: lambda self, size: -1,
        Tensor.resize_as: lambda self, other: -1,
        Tensor.retain_grad: lambda self: -1,
        Tensor.set_: lambda self, source=None, storage_offset=0, size=None, stride=None: -1,
        Tensor.share_memory_: lambda self: -1,
        Tensor.short: lambda self, memory_format=torch.preserve_format: -1,
        Tensor.size: lambda self: -1,
        Tensor.sparse_dim: lambda self: -1,
        Tensor.sparse_mask: lambda self, mask: -1,
        Tensor.sparse_resize_: lambda self, size1, size2, dense_dim: -1,
        Tensor.sparse_resize_and_clear_: lambda self, size1, size2, dense_dim: -1,
        Tensor.sspaddmm: lambda self, mat1, mat2, beta=1, alpha=1, out=None: -1,
        Tensor.storage: lambda self: -1,
        Tensor.storage_offset: lambda self: -1,
        Tensor.storage_type: lambda self: -1,
        Tensor.stride: lambda self, dim: -1,
        Tensor.sum_to_size: lambda self, size1, size2: -1,
        Tensor.to: lambda self, dtype, non_blocking=False, copy=False, memory_format=torch.preserve_format: -1,
        Tensor.to_dense: lambda self: -1,
        Tensor.to_sparse: lambda self, sparseDims: -1,
        Tensor.tolist: lambda self: -1,
        Tensor.to_mkldnn: lambda self: -1,
        Tensor.type_as: lambda self, other: -1,
        Tensor.unfold: lambda self, dimension, size, step: -1,
        Tensor.unflatten: lambda self, dim, namedshape: -1,
        Tensor.uniform_: lambda self, from_=0, to=1: -1,
        Tensor.values: lambda self: -1,
        Tensor.view: lambda self, shape1, shape2: -1,
        Tensor.view_as: lambda self, other: -1,
        Tensor.zero_: lambda self: -1,
    }

    ret2 = {}
    ignored = get_ignored_functions()

    for k, v in ret.items():
        # Generate methods like __add__ and add_ by default from add
        names = [
            k.__name__, # Default method
            k.__name__ + "_", # Inplace variant
            "__" + k.__name__ + "__", # Dunder method
            "__i" + k.__name__ + "__", # Inplace dunder method
            "__r" + k.__name__ + "__" # Reverse dunder method
        ]

        if k.__name__.startswith("bitwise_"):
            # bitwise_<op> have dunder methods of the form __<op>__
            # And so on.
            subname = k.__name__[len("bitwise_"):]
            names.extend([
                "__" + subname + "__",
                "__i" + subname + "__",
                "__r" + subname + "__"
            ])

        for name in names:
            func = getattr(Tensor, name, None)
            if func is not None and func not in ret and func not in ignored:
                ret2[func] = v

    ret.update(ret2)
    return ret


def _get_overloaded_args(relevant_args):
    """Returns a list of arguments on which to call __torch_function__.

    Checks arguments in relevant_args for __torch_function__ implementations,
    storing references to the arguments and their types in overloaded_args and
    overloaded_types in order of calling precedence. Only distinct types are
    considered. If a type is a subclass of another type it will have higher
    precedence, otherwise the precedence order is the same as the order of
    arguments in relevant_args, that is, from left-to-right in the argument list.

    The precedence-determining algorithm implemented in this function is
    described in `NEP-0018`_.

    See torch::append_overloaded_arg for the equivalent function in the C++
    implementation.

    Parameters
    ----------
    relevant_args : iterable of array-like
        Iterable of array-like arguments to check for __torch_function__
        methods.

    Returns
    -------
    overloaded_types : collection of types
        Types of arguments from relevant_args with __torch_function__ methods.
    overloaded_args : list
        Arguments from relevant_args on which to call __torch_function__
        methods, in the order in which they should be called.

    .. _NEP-0018:
       https://numpy.org/neps/nep-0018-array-function-protocol.html

    """
    # Runtime is O(num_arguments * num_unique_types)
    overloaded_types = []
    overloaded_args = []
    for arg in relevant_args:
        arg_type = type(arg)
        # We only collect arguments if they have a unique type, which ensures
        # reasonable performance even with a long list of possibly overloaded
        # arguments.
        if (arg_type not in overloaded_types and hasattr(arg_type, '__torch_function__')):
            # Create lists explicitly for the first type (usually the only one
            # done) to avoid setting up the iterator for overloaded_args.
            if overloaded_types:
                overloaded_types.append(arg_type)
                # By default, insert argument at the end, but if it is
                # subclass of another argument, insert it before that argument.
                # This ensures "subclasses before superclasses".
                index = len(overloaded_args)
                for i, old_arg in enumerate(overloaded_args):
                    if issubclass(arg_type, type(old_arg)):
                        index = i
                        break
                overloaded_args.insert(index, arg)
            else:
                overloaded_types = [arg_type]
                overloaded_args = [arg]

    return overloaded_args


def handle_torch_function(
        public_api, relevant_args, *args, **kwargs):
    """Implement a function with checks for __torch_function__ overrides.

    See torch::autograd::handle_torch_function for the equivalent of this
    function in the C++ implementation.

    Arguments
    ---------
    public_api : function
        Function exposed by the public torch API originally called like
        ``public_api(*args, **kwargs)`` on which arguments are now being
        checked.
    relevant_args : iterable
        Iterable of arguments to check for __torch_function__ methods.
    args : tuple
        Arbitrary positional arguments originally passed into ``public_api``.
    kwargs : tuple
        Arbitrary keyword arguments originally passed into ``public_api``.

    Returns
    -------
    Result from calling `implementation()` or an `__torch_function__`
    method, as appropriate.

    Raises
    ------
    TypeError : if no implementation is found.

    """
    # Check for __torch_function__ methods.
    overloaded_args = _get_overloaded_args(relevant_args)
    # overloaded_args already have unique types.
    types = tuple(map(type, overloaded_args))

    # Call overrides
    for overloaded_arg in overloaded_args:
        # Use `public_api` instead of `implementation` so __torch_function__
        # implementations can do equality/identity comparisons.
        result = overloaded_arg.__torch_function__(public_api, types, args, kwargs)

        if result is not NotImplemented:
            return result

    func_name = '{}.{}'.format(public_api.__module__, public_api.__name__)
    raise TypeError("no implementation found for '{}' on types that implement "
                    '__torch_function__: {}'
                    .format(func_name, list(map(type, overloaded_args))))

def has_torch_function(relevant_args):
    """Check for __torch_function__ implementations in the elements of an iterable

    Arguments
    ---------
    relevant_args : iterable
        Iterable or aguments to check for __torch_function__ methods.

    Returns
    -------
    True if any of the elements of relevant_args have __torch_function__
    implementations, False otherwise.
    """
    return _is_torch_function_enabled() and any(type(a) is not torch.Tensor and hasattr(a, '__torch_function__') for a in relevant_args)

def get_overridable_functions():
    """List functions that are overridable via __torch_function__

    Returns
    -------
    A dictionary that maps namespaces that contain overridable functions
    to functions in that namespace that can be overrided.

    """
    overridable_funcs = collections.defaultdict(list)
    tested_namespaces = [
        (torch, torch.__all__ + dir(torch._C._VariableFunctions)),
        (torch.functional, torch.functional.__all__),
        (torch.nn.functional, dir(torch.nn.functional)),
        (torch.Tensor, dir(torch.Tensor))
    ]
    for namespace, ns_funcs in tested_namespaces:
        for func_name in ns_funcs:
            # ignore private functions or functions that are deleted in torch.__init__
            if namespace is not torch.Tensor and func_name.startswith('_') or func_name in {'unique_dim', '__weakref__'}:
                continue
            # ignore in-place operators
            if namespace is not torch.Tensor and func_name.endswith('_'):
                continue
            # only consider objects with lowercase names
            if namespace is not torch.Tensor and not func_name.islower():
                continue
            func = getattr(namespace, func_name)

            if namespace is torch.Tensor and getattr(object, func_name, None) == func:
                continue
            # ignore re-exported modules
            if isinstance(func, types.ModuleType):
                continue
            # ignore __future__ imports
            if isinstance(func, __future__._Feature):
                continue

            if not callable(func) and hasattr(func, "__get__"):
                overridable_funcs[func].append(func.__get__)
                continue

            if not callable(func):
                continue

            # cannot be overriden by __torch_function__
            if func in get_ignored_functions():
                msg = ("{}.{} is in the tuple returned by torch._overrides.get_ignored_functions "
                       "but still has an explicit override")
                assert func not in get_testing_overrides(), msg.format(namespace, func.__name__)
                continue
            overridable_funcs[namespace].append(func)
    return overridable_funcs<|MERGE_RESOLUTION|>--- conflicted
+++ resolved
@@ -141,7 +141,7 @@
         torch.autocast_increment_nesting,
         torch.autocast_decrement_nesting,
         torch.nn.functional.hardswish,
-<<<<<<< HEAD
+        torch.is_vulkan_available,
         Tensor.__delitem__,
         Tensor.__dir__,
         Tensor.__getattribute__,
@@ -162,10 +162,6 @@
         Tensor.new_full,
         Tensor._make_subclass,
     }
-=======
-        torch.is_vulkan_available,
-    )
->>>>>>> 9b95f757
 
 def get_testing_overrides():
     """Return a dict containing dummy overrides for all overridable functions
