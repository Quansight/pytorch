--- conflicted
+++ resolved
@@ -26,11 +26,7 @@
      random_symmetric_pd_matrix, make_nonzero_det,
      random_fullrank_matrix_distinct_singular_value, set_rng_seed,
      TEST_WITH_ROCM, IS_WINDOWS, IS_MACOS, make_tensor, TEST_SCIPY,
-<<<<<<< HEAD
-     torch_to_numpy_dtype_dict, TEST_WITH_SLOW, TEST_WITH_ASAN)
-=======
      torch_to_numpy_dtype_dict, slowTest, TEST_WITH_ASAN)
->>>>>>> 0620c96f
 
 from distutils.version import LooseVersion
 
@@ -134,20 +130,6 @@
 # Classes and methods for the operator database
 class OpInfo(object):
     """Operator information and helper functions for acquiring it."""
-
-    class AliasInfo(object):
-        """Placeholder for aliases. For example, torch.abs -> 
-        torch.absolute, torch.Tensor.absolute, torch.Tensor.absolute_
-        """
-
-        def __init__(self, alias_name):
-            self.op = _getattr_qual(torch, alias_name)
-            self.method_variant = getattr(torch.Tensor, alias_name, None)
-            self.inplace_variant = getattr(torch.Tensor, alias_name + "_", None)
-            self.operator_variant = getattr(operator, alias_name, None)
-
-        def __call__(self, *args, **kwargs):
-            return self.op(*args, **kwargs)
 
     def __init__(self,
                  name,  # the string name of the function
@@ -178,16 +160,11 @@
                  sample_inputs_func=None,  # function to generate sample inputs
                  sparse_sample_inputs_func=None,  # function to generate sparse sample inputs
                  aten_name=None,  # name of the corresponding aten:: operator
-<<<<<<< HEAD
-                 aliases=None,  # list of aliases, e.g. torch.absolute -> torch.abs                 
-                 supports_inplace_on_uncoalesced=False,  # whether op supports inplace on uncoalesced sparse input
-=======
                  aliases=None,  # iterable of aliases, e.g. ("absolute",) for torch.abs
                  variant_test_name='',  # additional string to include in the test name
-                 supports_sparse=False,  # supported for sparse
+                 supports_inplace_on_uncoalesced=False,  # whether op supports inplace on uncoalesced sparse input
                  check_batched_grad=True,  # check batched grad when doing gradcheck
                  check_batched_gradgrad=True,  # check batched grad grad when doing gradgradcheck
->>>>>>> 0620c96f
                  ):
 
         # Validates the dtypes are generated from the dispatch-related functions
@@ -229,21 +206,16 @@
             self.autodiff_nonfusible_nodes = ['aten::' + self.name]
         else:
             self.autodiff_nonfusible_nodes = autodiff_nonfusible_nodes
-<<<<<<< HEAD
+
         self.supports_sparse = self.sparse_sample_inputs_func is not None
         self.supports_inplace_on_uncoalesced = supports_inplace_on_uncoalesced
-        self.aliases = []
-        if aliases is not None:
-            self.aliases = [OpInfo.AliasInfo(a) for a in aliases]
-=======
-        self.supports_sparse = supports_sparse
+
         self.check_batched_grad = check_batched_grad
         self.check_batched_gradgrad = check_batched_gradgrad
 
         self.aliases = ()  # type: ignore
         if aliases is not None:
             self.aliases = tuple(AliasInfo(a) for a in aliases)  # type: ignore
->>>>>>> 0620c96f
 
     def __call__(self, *args, **kwargs):
         """Calls the function variant of the operator."""
@@ -281,7 +253,9 @@
 
     def sparse_sample_inputs(self, device, dtype, requires_grad=False):
         """Returns an iterable of SampleInputs for use in testing the sparse version of these operations."""
-        return self.sparse_sample_inputs_func(self, device, dtype, requires_grad)
+        if self.sparse_sample_inputs_func is not None:
+            return self.sparse_sample_inputs_func(self, device, dtype, requires_grad)
+        return None
 
     # Returns True if the test should be skipped and False otherwise
     def should_skip(self, cls_name, test_name, device_type, dtype):
@@ -469,8 +443,6 @@
                         args=(torch.tensor([1, 2, 3]),),
                         kwargs=dict(dim=1)),)
 
-<<<<<<< HEAD
-=======
 def sample_inputs_linalg_norm(op_info, device, dtype, requires_grad):
     test_sizes = [
         (S,),
@@ -553,7 +525,6 @@
         a.requires_grad = requires_grad
         out.append(SampleInput(a))
     return out
->>>>>>> 0620c96f
 
 def sample_inputs_addmm(op_info, device, dtype, requires_grad):
     input = SampleInput((make_tensor((S, S), device, dtype,
@@ -1383,7 +1354,9 @@
                                 dtypes=[torch.cfloat, torch.cdouble, torch.bfloat16]),
                    ),
                    test_inplace_grad=False,
-                   assert_autodiffed=True),
+                   assert_autodiffed=True, 
+                   # Temporary disabled until https://github.com/pytorch/pytorch/pull/43330
+                   sparse_sample_inputs_func=None),
     # NOTE: CPU complex acos produces incorrect outputs (https://github.com/pytorch/pytorch/issues/42952)
     UnaryUfuncInfo('acos',
                    aliases=('arccos', ),
@@ -1480,8 +1453,7 @@
                                 device_type='cuda', dtypes=[torch.cfloat, torch.cdouble],
                                 active_if=IS_WINDOWS),
                    ),
-                   aliases=['arcsin', ],
-                   supports_sparse=True),
+                   sparse_sample_inputs_func=sparse_sample_inputs_unary),
     # NOTE: derivative for inplace asinh is not implemented
     UnaryUfuncInfo('asinh',
                    ref=np.arcsinh,
@@ -1824,7 +1796,7 @@
                    safe_casts_outputs=True,
                    assert_autodiffed=True,
                    skip_bfloat16_grad=True,
-                   supports_sparse=True),
+                   sample_inputs_func=sample_),
     UnaryUfuncInfo('log2',
                    ref=np.log2,
                    domain=(0, float('inf')),
@@ -1873,20 +1845,15 @@
                    dtypes=all_types_and_complex_and(torch.half, torch.bfloat16),
                    dtypesIfCPU=all_types_and_complex_and(torch.half, torch.bfloat16),
                    dtypesIfCUDA=all_types_and_complex_and(torch.half, torch.bfloat16),
-<<<<<<< HEAD
                    assert_autodiffed=True,
-                   aliases=['negative', ],
-                   supports_sparse=True,
-                   sparse_op_info={"supports_inplace_on_uncoalesced": True}),
-=======
-                   assert_autodiffed=True,),
+                   sparse_sample_inputs_func=sparse_sample_inputs_unary,
+                   supports_inplace_on_uncoalesced=True),
     UnaryUfuncInfo('round',
                    ref=np.round,
                    dtypes=floating_types_and(torch.half),
                    dtypesIfCPU=floating_types_and(torch.bfloat16),
                    dtypesIfCUDA=floating_types_and(torch.half),
                    assert_autodiffed=True,),
->>>>>>> 0620c96f
     UnaryUfuncInfo('sin',
                    ref=np.sin,
                    dtypes=all_types_and_complex_and(torch.bool, torch.bfloat16),
@@ -2057,7 +2024,6 @@
                    handles_complex_extremals=False),
     UnaryUfuncInfo('sqrt',
                    ref=np.sqrt,
-                   supports_sparse=True,
                    domain=(0, float('inf')),
                    dtypes=all_types_and_complex_and(torch.bool, torch.bfloat16),
                    dtypesIfCPU=all_types_and_complex_and(torch.bool, torch.bfloat16),
@@ -2074,34 +2040,8 @@
                        SkipInfo('TestUnaryUfuncs', 'test_reference_numerics',
                                 dtypes=[torch.bfloat16])),
                    safe_casts_outputs=True,
-                   handles_complex_extremals=False),
-    UnaryUfuncInfo('abs',
-                   ref=np.abs,
-                   dtypes=all_types_and_complex_and(torch.half, torch.bfloat16),
-                   dtypesIfCPU=all_types_and_complex_and(torch.half, torch.bfloat16),
-                   dtypesIfCUDA=all_types_and_complex_and(torch.bool, torch.half, torch.bfloat16),
-                   skips=(
-                       SkipInfo('TestUnaryUfuncs', 'test_reference_numerics',
-                                dtypes=[torch.cfloat, torch.cdouble]),
-                       # Reference: https://github.com/pytorch/pytorch/issues/49224
-                       SkipInfo('TestUnaryUfuncs', 'test_reference_numerics',
-                                dtypes=[torch.int8], active_if=TEST_WITH_ASAN),
-                       SkipInfo('TestUnaryUfuncs', 'test_variant_consistency',
-                                dtypes=[torch.cfloat, torch.cdouble]),
-                       # TODO: Fix test_out_arg_all_dtypes as torch.empty_like(expected_output) where expected_output=op(input) 
-                       # We can break the logic of the loop over all possible types but it is OK.
-                       # https://github.com/pytorch/pytorch/blob/master/test/test_unary_ufuncs.py#L440-L449
-                       SkipInfo('TestUnaryUfuncs', 'test_out_arg_all_dtypes',
-                                dtypes=[torch.cfloat, torch.cdouble]),
-                       SkipInfo('TestCommon', 'test_variant_consistency_eager',
-                                dtypes=[torch.cfloat, torch.cdouble]),
-                       SkipInfo('TestCommon', 'test_variant_consistency_jit',
-                                dtypes=[torch.cfloat, torch.cdouble, torch.bfloat16]),
-                   ),
-                   test_inplace_grad=False,
-                   assert_autodiffed=True,
-                   aliases=['absolute', ],
-                   supports_sparse=False),  # Temporary disabled until https://github.com/pytorch/pytorch/pull/43330
+                   handles_complex_extremals=False,
+                   sparse_sample_inputs_func=sparse_sample_inputs_unary),
     UnaryUfuncInfo('sign',
                    ref=np.sign,
                    dtypes=all_types_and(torch.bool, torch.half),
