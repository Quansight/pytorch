--- conflicted
+++ resolved
@@ -204,6 +204,35 @@
                                     low=low, high=high,
                                     requires_grad=requires_grad)),)
 
+
+def _sample_sparse_inputs(self, device, dtype, requires_grad, **kwargs):
+    is_coalesced = kwargs.get("coalesced", True)
+
+    t1 = torch.sparse_coo_tensor(
+        indices=torch.tensor([[0], [1], [2]]).transpose(1, 0),
+        values=torch.tensor([3.0, 4.0, 5.0]),
+        size=[3, ],
+        device=device,
+        dtype=dtype,
+    )
+    # hybrid sparse input
+    t2 = torch.sparse_coo_tensor(
+        indices=torch.tensor([[1, 3], [2, 4]]),
+        values=torch.tensor([[1.0, 3.0], [5.0, 7.0]]),
+        size=[4, 5, 2],
+        device=device,
+        dtype=dtype
+    )
+
+    if is_coalesced:
+        t1 = t1.coalesce()
+        t2 = t2.coalesce()
+
+    return (
+        SampleInput(t1),
+        SampleInput(t2),
+    )
+
 # Metadata class for unary "universal functions (ufuncs)" that accept a single
 # tensor and have common properties like:
 class UnaryUfuncInfo(OpInfo):
@@ -231,12 +260,8 @@
                  handles_large_floats=True,  # whether the op correctly handles large float values (like 1e20)
                  handles_extremals=True,  # whether the op correctly handles extremal values (like inf)
                  handles_complex_extremals=True,  # whether the op correct handles complex extremals (like inf -infj)
-<<<<<<< HEAD
-                 promotes_integers_to_float=False,  # whether op promotes unary output to float or not
+                 sample_inputs_func=sample_inputs_unary,
                  supports_sparse=False,  # whether the op correctly handles sparse input
-=======
-                 sample_inputs_func=sample_inputs_unary,
->>>>>>> 6ab84ca0
                  **kwargs):
         super(UnaryUfuncInfo, self).__init__(name,
                                              dtypes=dtypes,
@@ -250,57 +275,12 @@
         self.handles_large_floats = handles_large_floats
         self.handles_extremals = handles_extremals
         self.handles_complex_extremals = handles_complex_extremals
-<<<<<<< HEAD
-        self.promotes_integers_to_float = promotes_integers_to_float
         self.supports_sparse = supports_sparse
-=======
->>>>>>> 6ab84ca0
 
         # Epsilon to ensure grad and gradgrad checks don't test values
         #   outside a function's domain.
         self._domain_eps = 1e-5
 
-<<<<<<< HEAD
-    def sample_inputs(self, device, dtype, requires_grad=False, **sparse_kwargs):
-        low, high = self.domain
-        low = low if low is None else low + self._domain_eps
-        high = high if high is None else high - self._domain_eps
-
-        if self.supports_sparse:
-            return self._sample_sparse_inputs(device, dtype, requires_grad, low=low, high=high, **sparse_kwargs)
-
-        return (SampleInput(make_tensor((L,), device, dtype,
-                                        low=low, high=high,
-                                        requires_grad=requires_grad)),)
-
-    def _sample_sparse_inputs(self, device, dtype, requires_grad=False, low=low, high=high, **kwargs):
-        is_coalesced = kwargs.get("coalesced", True)
-
-        t1 = torch.sparse_coo_tensor(
-            indices=torch.tensor([[0], [1], [2]]).transpose(1, 0),
-            values=torch.tensor([3.0, 4.0, 5.0]),
-            size=[3, ],
-            device=device,
-            dtype=dtype,
-        )
-        # hybrid sparse input
-        t2 = torch.sparse_coo_tensor(
-            indices=torch.tensor([[1, 3], [2, 4]]),
-            values=torch.tensor([[1.0, 3.0], [5.0, 7.0]]),
-            size=[4, 5, 2],
-            device=device,
-            dtype=dtype
-        )
-
-        if is_coalesced:
-            t1 = t1.coalesce()
-            t2 = t2.coalesce()
-
-        return (
-            SampleInput(t1),
-            SampleInput(t2),
-        )
-=======
 
 def sample_inputs_addmm(self, device, dtype, requires_grad):
     return (SampleInput((make_tensor((S, S), device, dtype,
@@ -312,8 +292,6 @@
                         make_tensor((S, S), device, dtype, 
                                     low=None, high=None, 
                                     requires_grad=False))),) 
-
->>>>>>> 6ab84ca0
 
 # Operator database (sorted alphabetically)
 op_db: List[Any] = [
@@ -518,12 +496,9 @@
                    dtypesIfCUDA=all_types_and(torch.bool, torch.half, torch.bfloat16),
                    decorators=(precisionOverride({torch.bfloat16: 1e-1}),),
                    promotes_integers_to_float=True,
-<<<<<<< HEAD
+                   assert_autodiffed=True,
+                   skip_bfloat16_grad=True,
                    supports_sparse=True),
-=======
-                   assert_autodiffed=True,
-                   skip_bfloat16_grad=True),
->>>>>>> 6ab84ca0
     UnaryUfuncInfo('log2',
                    ref=np.log2,
                    domain=(0, float('inf')),
@@ -546,11 +521,8 @@
                    dtypes=all_types_and_complex_and(torch.half, torch.bfloat16),
                    dtypesIfCPU=all_types_and_complex_and(torch.half, torch.bfloat16),
                    dtypesIfCUDA=all_types_and_complex_and(torch.half, torch.bfloat16),
-<<<<<<< HEAD
+                   assert_autodiffed=True,
                    supports_sparse=True),
-=======
-                   assert_autodiffed=True,),
->>>>>>> 6ab84ca0
     UnaryUfuncInfo('sin',
                    ref=np.sin,
                    dtypes=all_types_and_complex_and(torch.bool, torch.bfloat16),
