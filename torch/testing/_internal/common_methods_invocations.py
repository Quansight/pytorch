--- conflicted
+++ resolved
@@ -1295,7 +1295,6 @@
                                 dtypes=[torch.bfloat16])),
                    promotes_integers_to_float=True,
                    handles_complex_extremals=False),
-<<<<<<< HEAD
     UnaryUfuncInfo('abs',
                    ref=np.abs,
                    dtypes=all_types_and_complex_and(torch.half, torch.bfloat16),
@@ -1340,7 +1339,6 @@
                                 dtypes=[torch.bfloat16, ]),                                
                    ),
                    supports_sparse=False),  # Temporary disabled until https://github.com/pytorch/pytorch/pull/43330
-=======
     OpInfo('linalg.inv',
            aten_name='linalg_inv',
            op=torch.linalg.inv,
@@ -1349,7 +1347,6 @@
            supports_tensor_out=True,
            sample_inputs_func=sample_inputs_linalg_inv,
            decorators=[skipCUDAIfNoMagma, skipCPUIfNoLapack]),
->>>>>>> 9d8bd216
     UnaryUfuncInfo('angle',
                    ref=np.angle,
                    dtypes=all_types_and_complex_and(torch.bool),
