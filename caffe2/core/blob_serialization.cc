--- conflicted
+++ resolved
@@ -62,7 +62,6 @@
   }
 };
 
-
 namespace {
 void SerializeBlob(
     const void* pointer,
@@ -70,39 +69,25 @@
     const string& name,
     BlobSerializerBase::SerializationAcceptor acceptor,
     int chunk_size) {
-<<<<<<< HEAD
-  std::unique_ptr<BlobSerializerBase> serializer(CreateSerializer(typeMeta.id()));
+  std::unique_ptr<BlobSerializerBase> serializer(
+      CreateSerializer(typeMeta.id()));
   CAFFE_ENFORCE(serializer, "No known serializer for ", typeMeta.name());
-  serializer->SerializeWithChunkSize(pointer, typeMeta, name, acceptor, chunk_size);
-=======
-  std::unique_ptr<BlobSerializerBase> serializer(
-      CreateSerializer(blob.meta().id()));
-  CAFFE_ENFORCE(serializer, "No known serializer for ", blob.meta().name());
   serializer->SerializeWithChunkSize(
-      blob.GetRaw(), blob.meta(), name, acceptor, chunk_size);
->>>>>>> a4b26104
-}
-
-std::string SerializeBlob(const void* pointer, TypeMeta typeMeta, const string& name) {
+      pointer, typeMeta, name, acceptor, chunk_size);
+}
+
+std::string
+SerializeBlob(const void* pointer, TypeMeta typeMeta, const string& name) {
   std::string data;
-<<<<<<< HEAD
-  BlobSerializerBase::SerializationAcceptor acceptor = [&data](
-      const std::string&, const std::string& blob_str) {
-    DCHECK(data.empty()); // should be called once with kNoChunking
-    data = blob_str;
-  };
-  SerializeBlob(pointer, typeMeta, name, acceptor, kNoChunking);
-=======
   BlobSerializerBase::SerializationAcceptor acceptor =
       [&data](const std::string&, const std::string& blob_str) {
         DCHECK(data.empty()); // should be called once with kNoChunking
         data = blob_str;
       };
-  SerializeBlob(blob, name, acceptor, kNoChunking);
->>>>>>> a4b26104
+  SerializeBlob(pointer, typeMeta, name, acceptor, kNoChunking);
   return data;
 }
-}
+} // namespace
 
 void SerializeBlob(
     const Blob& blob,
@@ -337,7 +322,8 @@
       proto.mutable_string_data()->Reserve(chunkSize);
       const char* raw_data = static_cast<const char*>(input.raw_data());
       for (int i = chunkBegin; i < chunkBegin + chunkSize; ++i) {
-        proto.add_string_data(SerializeBlob(raw_data + i * input.itemsize(), input.meta(), ""));
+        proto.add_string_data(
+            SerializeBlob(raw_data + i * input.itemsize(), input.meta(), ""));
       }
     } break;
       // Note: we intentially do not provide "default:" so if any new data types
