#ifndef CAFFE2_CORE_BLOB_H_
#define CAFFE2_CORE_BLOB_H_

#include <cstddef>
#include <sstream>
#include <typeinfo>
#include <type_traits>
#include <vector>

#include "caffe2/core/logging.h"
#include "caffe2/core/tensor.h"
<<<<<<< HEAD
#include "caffe2/core/typeid.h"
#include "caffe2/proto/caffe2_pb.h"
#include <ATen/core/intrusive_ptr.h>

namespace caffe2 {

/**
 * @brief Blob is a general container that hosts a typed pointer.
 *
 * A Blob hosts a pointer as well as its type, and takes charge of deleting it
 * properly when the blob is deallocated or re-allocated with a new type. A blob
 * could contain anything, although the most common case is to contain a Tensor.
 */
class CAFFE2_API Blob final : public c10::intrusive_ptr_target {
 public:
  using DestroyCall = void(void*);

  /**
   * Initializes an empty Blob.
   */
  Blob() noexcept : meta_(), pointer_(nullptr), destroy_(nullptr) {}
  ~Blob() { Reset(); }

  Blob(Blob&& other) noexcept : Blob() {
    swap(other);
  }

  Blob& operator=(Blob&& other) noexcept {
    Blob(std::move(other)).swap(*this);
    return *this;
  }

  /**
   * Checks if the content stored in the blob is of type T.
   */
  template <class T>
  bool IsType() const noexcept {
    return meta_.Match<T>();
  }

  bool IsTensorType(DeviceType device_type) const {
    bool is_match = meta_.Match<Tensor>();
    auto* tensor = static_cast<Tensor*>(pointer_);
    if (is_match && tensor && tensor->GetDeviceType() == device_type) {
      return true;
    }
=======
#include <ATen/core/blob.h>

namespace caffe2 {

inline bool BlobIsTensorType(const Blob& blob, DeviceType device_type) {
  bool is_match = blob.meta().Match<Tensor>();
  if (!is_match) {
>>>>>>> bb3b7838
    return false;
  }
  const Tensor* tensor = &blob.Get<Tensor>();
  return tensor && tensor->GetDeviceType() == device_type;
}

inline Tensor* BlobGetMutableTensor(Blob* blob, DeviceType device_type) {
  if (BlobIsTensorType(*blob, device_type)) {
    return blob->GetMutable<Tensor>();
  } else {
    VLOG(1) << "Create new mutable object " << TypeMeta::TypeName<Tensor>()
            << " DeviceType:" << device_type;
    return blob->Reset<Tensor>(new Tensor(device_type));
  }
}

inline std::ostream& operator<<(std::ostream & out, const Blob & v) {
  return out << "Blob";
}

}  // namespace caffe2
#endif  // CAFFE2_CORE_BLOB_H_<|MERGE_RESOLUTION|>--- conflicted
+++ resolved
@@ -9,54 +9,6 @@
 
 #include "caffe2/core/logging.h"
 #include "caffe2/core/tensor.h"
-<<<<<<< HEAD
-#include "caffe2/core/typeid.h"
-#include "caffe2/proto/caffe2_pb.h"
-#include <ATen/core/intrusive_ptr.h>
-
-namespace caffe2 {
-
-/**
- * @brief Blob is a general container that hosts a typed pointer.
- *
- * A Blob hosts a pointer as well as its type, and takes charge of deleting it
- * properly when the blob is deallocated or re-allocated with a new type. A blob
- * could contain anything, although the most common case is to contain a Tensor.
- */
-class CAFFE2_API Blob final : public c10::intrusive_ptr_target {
- public:
-  using DestroyCall = void(void*);
-
-  /**
-   * Initializes an empty Blob.
-   */
-  Blob() noexcept : meta_(), pointer_(nullptr), destroy_(nullptr) {}
-  ~Blob() { Reset(); }
-
-  Blob(Blob&& other) noexcept : Blob() {
-    swap(other);
-  }
-
-  Blob& operator=(Blob&& other) noexcept {
-    Blob(std::move(other)).swap(*this);
-    return *this;
-  }
-
-  /**
-   * Checks if the content stored in the blob is of type T.
-   */
-  template <class T>
-  bool IsType() const noexcept {
-    return meta_.Match<T>();
-  }
-
-  bool IsTensorType(DeviceType device_type) const {
-    bool is_match = meta_.Match<Tensor>();
-    auto* tensor = static_cast<Tensor*>(pointer_);
-    if (is_match && tensor && tensor->GetDeviceType() == device_type) {
-      return true;
-    }
-=======
 #include <ATen/core/blob.h>
 
 namespace caffe2 {
@@ -64,7 +16,6 @@
 inline bool BlobIsTensorType(const Blob& blob, DeviceType device_type) {
   bool is_match = blob.meta().Match<Tensor>();
   if (!is_match) {
->>>>>>> bb3b7838
     return false;
   }
   const Tensor* tensor = &blob.Get<Tensor>();
@@ -81,9 +32,5 @@
   }
 }
 
-inline std::ostream& operator<<(std::ostream & out, const Blob & v) {
-  return out << "Blob";
-}
-
 }  // namespace caffe2
 #endif  // CAFFE2_CORE_BLOB_H_