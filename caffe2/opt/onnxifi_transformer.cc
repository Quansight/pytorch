#include "caffe2/opt/onnxifi_transformer.h"

#include <iostream>
#include <unordered_set>

#include <google/protobuf/text_format.h>

#include "caffe2/core/context.h"
#include "caffe2/core/logging.h"
#include "caffe2/core/operator.h"
#include "caffe2/core/tensor.h"
#include "caffe2/onnx/onnx_exporter.h"
#include "caffe2/opt/backend_cutting.h"

namespace caffe2 {

namespace {

// TODO(yinghai): Remove the awkward conversion between unordered_map and map
std::unordered_map<std::string, TensorShape> InferShapes(
    Workspace* ws,
    NetDef* pred_net,
    CaffeMap<std::string, TensorShape>* shape_hints_ordered) {
  // Populate shapes from workplace
  const std::vector<std::string>& ws_blobs = ws->Blobs();
  for (const auto& s : ws_blobs) {
    auto shape = GetTensorShapeOfBlob(ws->GetBlob(s));
    if (!shape.unknown_shape()) {
      shape_hints_ordered->emplace(s, std::move(shape));
    }
  }

  std::vector<NetDef*> nets;
  nets.emplace_back(pred_net);
  InferBlobShapesAndTypes(*shape_hints_ordered, nets);
  std::unordered_map<std::string, TensorShape> shape_hints;
  for (const auto& kv : *shape_hints_ordered) {
    shape_hints.emplace(kv.first, kv.second);
  }

  return shape_hints;
}

void DumpModel(
    const ::ONNX_NAMESPACE::ModelProto& model,
    const std::string& fname) {
  std::ofstream ff(fname);
  std::string body;
  ::google::protobuf::TextFormat::PrintToString(model.graph(), &body);
  ff << body << std::endl;
  ff.close();
}

std::vector<::ONNX_NAMESPACE::ValueInfoProto> ConvertToValueInfo(
    const std::vector<std::string>& names,
    const std::unordered_map<std::string, TensorShape>& shape_hints) {
  std::vector<::ONNX_NAMESPACE::ValueInfoProto> r;
  for (const auto& s : names) {
    r.emplace_back();
    auto& value_info = r.back();
    value_info.set_name(s);
    const auto it = shape_hints.find(s);
    if (it == shape_hints.end()) {
      LOG(WARNING) << "Cannot get shape of " << s;
    } else {
      auto* tensor_type = value_info.mutable_type()->mutable_tensor_type();
      tensor_type->set_elem_type(
          ::ONNX_NAMESPACE::TensorProto_DataType::TensorProto_DataType_FLOAT);
      auto* shape = tensor_type->mutable_shape();
      for (int i = 0; i < it->second.dims().size(); ++i) {
        shape->add_dim()->set_dim_value(it->second.dims(i));
      }
    }
  }
  return r;
}

void FillModelInfo(::ONNX_NAMESPACE::ModelProto* model) {
  model->set_ir_version(::ONNX_NAMESPACE::Version::IR_VERSION);
  model->set_producer_name("caffe2");
  auto* opset_id = model->add_opset_import();
  opset_id->set_domain("");
  opset_id->set_version(7);
}
} // namespace

OnnxifiTransformer::OnnxifiTransformer(bool debug) : debug_(debug) {
  lib_ = onnx::initOnnxifiLibrary();
  CAFFE_ENFORCE(lib_, "Cannot initialize ONNXIFI library");
  CAFFE_ENFORCE_EQ(
      lib_->onnxGetBackendIDs(nullptr, &num_backends_),
      ONNXIFI_STATUS_FALLBACK);
  CAFFE_ENFORCE_GT(
      num_backends_, 0, "At least 1 onnxifi backend should be available");
  backend_ids_.resize(num_backends_);
  CAFFE_ENFORCE_EQ(
      lib_->onnxGetBackendIDs(backend_ids_.data(), &num_backends_),
      ONNXIFI_STATUS_SUCCESS);
}

OperatorDef OnnxifiTransformer::BuildOnnxifiOp(
    const std::string& onnx_model_str,
    const std::unordered_map<std::string, std::vector<int>>& output_size_hints,
    const std::unordered_set<std::string>& initialization_list,
    const caffe2::NetDef& net) {
  OperatorDef op;
  op.set_type("Onnxifi");
  auto* onnx_model_arg = op.add_arg();
  onnx_model_arg->set_name("onnx_model");
  onnx_model_arg->set_s(onnx_model_str);

  // Add the names of the initializer blobs that we want to fetch from the
  // workspace later
  auto* initializers_arg = op.add_arg();
  initializers_arg->set_name("initializers");
  for (const auto& s : initialization_list) {
    initializers_arg->add_strings(s);
    initializers_arg->add_strings(input_mapping_.at(s));
  }

  // Add the input/output
  for (const auto& input : net.external_input()) {
    if (!initialization_list.count(input)) {
      op.add_input(input);
    }
  }
  for (const auto& output : net.external_output()) {
    op.add_output(output);
  }

  // Add output size hints
  for (int i = 0; i < op.output_size(); ++i) {
    const auto& o = op.output(i);
    const auto it = output_size_hints.find(o);
    if (it != output_size_hints.end()) {
      const auto& dims = it->second;
      auto* output_size_hint_arg = op.add_arg();
      output_size_hint_arg->set_name(MakeString("output_size_hint_", i));
      for (const auto& d : dims) {
        output_size_hint_arg->add_ints(d);
      }

      VLOG(2) << "Adding output hint: " << o;
    }
  }
  return op;
}

NetDef OnnxifiTransformer::SubnetToOnnxifiOp(
    const caffe2::NetDef& net,
    const Workspace& mapped_ws,
    Workspace* ws,
    onnx::OnnxExporter* exporter,
    std::unordered_map<std::string, TensorShape>* shape_hints) {
  ::ONNX_NAMESPACE::ModelProto onnx_model;
  FillModelInfo(&onnx_model);

  // Convert c2 ops to onnx ops, add const weights if there are any
  DeviceOption option;
  CPUContext context(option);
  context.SwitchToDevice();
  std::vector<std::string> extra_weights;
  for (const auto& op : net.op()) {
    const auto results = exporter->Caffe2OpToOnnxNodes(op, *shape_hints);
    for (const auto& n : results.first) {
      onnx_model.mutable_graph()->add_node()->CopyFrom(n);
    }
    for (const auto& t : results.second) {
      VLOG(2) << "Adding extra init tensor: " << t.name();
      TensorShape shape;
      shape.mutable_dims()->CopyFrom(t.dims());
      shape_hints->emplace(t.name(), std::move(shape));

      // Feed into workspace as CPU Tensors
      auto* blob = ws->CreateBlob(t.name());
<<<<<<< HEAD
      auto* cpu_tensor = BlobGetMutableTensor(blob, CPU);
      std::vector<TIndex> dims;
=======
      auto* cpu_tensor = blob->GetMutableTensor(CPU);
      std::vector<int64_t> dims;
>>>>>>> 76ab26cc
      for(const auto& d : t.dims()) {
        dims.push_back(d);
      }
      cpu_tensor->Resize(dims);
      if (t.data_type() == ::ONNX_NAMESPACE::TensorProto::FLOAT) {
        context.CopyBytesSameDevice(
            cpu_tensor->size() * sizeof(float),
            static_cast<const void*>(t.raw_data().data()),
            cpu_tensor->raw_mutable_data(TypeMeta::Make<float>()));
      } else if (t.data_type() == ::ONNX_NAMESPACE::TensorProto::INT64) {
        context.CopyBytesSameDevice(
            cpu_tensor->size() * sizeof(int64_t),
            static_cast<const void*>(t.raw_data().data()),
            cpu_tensor->raw_mutable_data(TypeMeta::Make<int64_t>()));
      } else {
        CAFFE_THROW(
            "Unsupported tensor data type for conversion: ", t.data_type());
      }
      context.FinishDeviceComputation();

      // Add mappings
      extra_weights.emplace_back(t.name());
      CAFFE_ENFORCE(
          input_mapping_.emplace(t.name(), t.name()).second,
          MakeString("Tensor ", t.name(), " already exists in the workspace"));
    }
  }

  // Convert outputs and compute output shape hints
  std::vector<std::string> io_names;
  for (const auto& output : net.external_output()) {
    io_names.emplace_back(output);
  }
  auto io_vec = ConvertToValueInfo(io_names, *shape_hints);
  std::unordered_map<std::string, std::vector<int>> output_shape_hints;
  for (const auto& i : io_vec) {
    onnx_model.mutable_graph()->add_output()->CopyFrom(i);
    auto ret = output_shape_hints.emplace(i.name(), std::vector<int>());
    auto& vec = ret.first->second;
    const auto it = shape_hints->find(i.name());
    CAFFE_ENFORCE(
        it != shape_hints->end(),
        "Cannot find shape info for output ",
        i.name());
    const auto& shape = it->second;
    for (int k = 0; k < shape.dims().size(); ++k) {
      vec.push_back(shape.dims(k));
    }
  }

  // Convert inputs and figure out weights
  std::unordered_set<std::string> weights;
  const std::vector<string>& ws_blobs = mapped_ws.Blobs();
  for (const auto& s : ws_blobs) {
    VLOG(2) << "Add weights: " << s;
    weights.emplace(s);
  }

  std::unordered_set<std::string> total_inputs;
  std::unordered_set<std::string> initialization_list;
  std::vector<std::string> total_inputs_vec;

  // Extra intermediate weights created during conversion
  for (const auto& extra_weight : extra_weights) {
    if (total_inputs.emplace(extra_weight).second) {
      total_inputs_vec.emplace_back(extra_weight);
    }
    initialization_list.emplace(extra_weight);
  }
  // Boundary inputs, should not be weights
  std::unordered_set<std::string> boundary_inputs;
  for (const auto& i : net.external_input()) {
    boundary_inputs.emplace(i);
  }

  for (const auto& op : net.op()) {
    for (const auto& input : op.input()) {
      if (total_inputs.emplace(input).second && weights.count(input)) {
        // We add weights as inputs too
        total_inputs_vec.emplace_back(input);
        initialization_list.emplace(input);
        VLOG(2) << "Add input weights: " << input;
      } else if (boundary_inputs.count(input)) {
        VLOG(2) << "Adding boundary input: " << input;
        total_inputs_vec.emplace_back(input);
      }
    }
  }
  io_vec = ConvertToValueInfo(total_inputs_vec, *shape_hints);
  for (const auto& i : io_vec) {
    onnx_model.mutable_graph()->add_input()->CopyFrom(i);
  }

  // Debugging stuff
  if (debug_) {
    DumpModel(onnx_model, "debug.onnxtxt");
  }

  // Onnx model is ready. Build ONNXIFI Op
  std::string model_str;
  onnx_model.SerializeToString(&model_str);
  NetDef net_opt;
  auto* op = net_opt.add_op();
  *op = BuildOnnxifiOp(model_str, output_shape_hints, initialization_list, net);
  for (const auto& i : op->input()) {
    net_opt.add_external_input(i);
  }
  for (const auto& i : op->output()) {
    net_opt.add_external_output(i);
  }

  return net_opt;
}

CaffeMap<std::string, TensorShape> OnnxifiTransformer::SsaRewriteAndMapNames(
    Workspace* ws,
    NetDef* pred_net,
    const std::unordered_map<std::string, TensorShape>& input_shape_hints) {
  input_mapping_ = onnx::SsaRewrite(nullptr, pred_net);
  std::unordered_map<std::string, std::string> input_reverse_mapping;
  std::vector<std::string> external_inputs;
  for (const auto kv : input_mapping_) {
    input_reverse_mapping.emplace(kv.second, kv.first);
    if (!ws->HasBlob(kv.second)) {
      external_inputs.emplace_back(kv.first);
    }
  }
  for (const auto& i : external_inputs) {
    input_mapping_.erase(i);
  }
  CaffeMap<std::string, TensorShape> shape_hints_ordered;
  for (const auto& kv : input_shape_hints) {
    const auto it = input_reverse_mapping.find(kv.first);
    if (it != input_reverse_mapping.end()) {
      LOG(INFO) << "Adding input hint: " << it->second;
      shape_hints_ordered.emplace(it->second, kv.second);
    } else {
      shape_hints_ordered.emplace(kv.first, kv.second);
    }
  }
  return shape_hints_ordered;
}

// Cutting off the runnable part and replace with ONNXIFI ops. Asssume the nets
// were topologically sorted
void OnnxifiTransformer::Transform(
    Workspace* ws,
    NetDef* pred_net,
    const std::unordered_map<std::string, TensorShape>& input_shape_hints) {
  CAFFE_ENFORCE(ws);
  auto shape_hints_ordered =
      SsaRewriteAndMapNames(ws, pred_net, input_shape_hints);
  Workspace mapped_ws(ws, input_mapping_);
  auto shape_hints = InferShapes(&mapped_ws, pred_net, &shape_hints_ordered);

  CAFFE_ENFORCE(pred_net, "Predict net cannot be nullptr");
  onnx::OnnxExporter exporter(nullptr);

  // function to tell whether the ONNXIFI backend supports a given C2 op or not
  // TODO: choose backend id
  onnxifi_library* backend = lib_;
  onnxBackendID backend_id = backend_ids_[0];
  auto supports =
      [&exporter, &shape_hints, backend, backend_id](
          const caffe2::OperatorDef& op) {
        const OpSchema* schema = OpSchemaRegistry::Schema(op.type());
        // NB: this might not be a hard constraint as we can just export C2
        // domain specific ops to ONNX
        if (!schema || schema->onnx_schema().empty()) {
          LOG(INFO) << "Cannot export c2 op " << op.type()
                    << " to onnx as there is no corresponding ONNX schema.";
          return false;
        }

        ::ONNX_NAMESPACE::ModelProto onnx_model;
        FillModelInfo(&onnx_model);
        auto results = exporter.Caffe2OpToOnnxNodes(op, shape_hints);
        for (const auto& n : results.first) {
          onnx_model.mutable_graph()->add_node()->CopyFrom(n);
        }
        std::string onnx_model_str;
        onnx_model.SerializeToString(&onnx_model_str);
        auto ret = backend->onnxGetBackendCompatibility(
            backend_id, onnx_model_str.size(), onnx_model_str.c_str());
        if (ret != ONNXIFI_STATUS_SUCCESS) {
          LOG(INFO) << "Don't support onnx for " << op.type() << " c2 op ("
                    << ret << ")";
          return false;
        } else {
          return true;
        }
      };

  // function to convert runnable subgraph into a trt op. Note that to keep the
  // interface clean, we do the double conversion from C2 op to Onnx ops here
  // but it should be OK as the cost is really small. We also need to keep the
  // same exporter throughout the process to avoid duplicated dummy name
  // generation
  onnx::OnnxExporter exporter2(nullptr);
  auto trt_converter = [this, ws, &mapped_ws, &shape_hints, &exporter2](
                           const caffe2::NetDef& net) mutable {
    return SubnetToOnnxifiOp(net, mapped_ws, ws, &exporter2, &shape_hints);
  };

  NetDef net_opt = opt::OptimizeForBackend(*pred_net, supports, trt_converter);

  // Need to figure out a proper place to handle device option
  net_opt.mutable_device_option()->CopyFrom(pred_net->device_option());
  pred_net->Swap(&net_opt);
}

} // namespace caffe2<|MERGE_RESOLUTION|>--- conflicted
+++ resolved
@@ -173,13 +173,8 @@
 
       // Feed into workspace as CPU Tensors
       auto* blob = ws->CreateBlob(t.name());
-<<<<<<< HEAD
       auto* cpu_tensor = BlobGetMutableTensor(blob, CPU);
-      std::vector<TIndex> dims;
-=======
-      auto* cpu_tensor = blob->GetMutableTensor(CPU);
       std::vector<int64_t> dims;
->>>>>>> 76ab26cc
       for(const auto& d : t.dims()) {
         dims.push_back(d);
       }
