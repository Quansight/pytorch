#pragma once

#include <unordered_map>

#include "caffe2/core/context.h"
#include "caffe2/core/init.h"
#include "caffe2/core/logging.h"
#include "caffe2/core/memonger.h"
#include "caffe2/core/net.h"
#include "caffe2/core/operator.h"
#include "caffe2/core/scope_guard.h"
#include "caffe2/core/tensor.h"
#include "caffe2/core/types.h"
#include "caffe2/core/workspace.h"
#include "caffe2/proto/caffe2_pb.h"
#include "caffe2/python/pybind_state_dlpack.h"

#include <pybind11/pybind11.h>
#include <pybind11/stl.h>

#include <Python.h>

#ifdef USE_NUMPY

#define NPY_NO_DEPRECATED_API NPY_1_7_API_VERSION
#define PY_ARRAY_UNIQUE_SYMBOL caffe2_python_ARRAY_API
#include <numpy/arrayobject.h>

// Temporary solution for numpy < 1.7 versions: old macro, no promises.
// You're strongly advised to upgrade to >= 1.7.
#ifndef NPY_ARRAY_C_CONTIGUOUS
#define NPY_ARRAY_C_CONTIGUOUS NPY_C_CONTIGUOUS
#define PyArray_SetBaseObject(arr, x) (PyArray_BASE(arr) = (x))
#endif

#else

struct PyArrayObject;  // Forward declaring PyArrayObject for safety

#endif // USE_NUMPY

namespace caffe2 {
namespace python {

namespace py = pybind11;

// Add methods common to both CPU and GPU mode.
void addGlobalMethods(pybind11::module& m);
// Expose Workspace, Net, Blob
void addObjectMethods(pybind11::module& m);

// Get current workspace
Workspace* GetCurrentWorkspace();

class C10_EXPORT BlobFetcherBase {
 public:
  struct FetchedBlob {
    pybind11::object obj;
    bool copied;
  };
  virtual ~BlobFetcherBase();
  virtual pybind11::object Fetch(const Blob& blob) = 0;
};

class BlobFeederBase {
 public:
  virtual ~BlobFeederBase();
  virtual void
  Feed(const DeviceOption& option, PyArrayObject* array, Blob* blob) = 0;
};

C10_DECLARE_TYPED_REGISTRY(
    BlobFetcherRegistry,
    TypeIdentifier,
    BlobFetcherBase,
    std::unique_ptr);
#define REGISTER_BLOB_FETCHER(id, ...) \
  C10_REGISTER_TYPED_CLASS(BlobFetcherRegistry, id, __VA_ARGS__)
inline unique_ptr<BlobFetcherBase> CreateFetcher(TypeIdentifier id) {
  return BlobFetcherRegistry()->Create(id);
}

C10_DECLARE_TYPED_REGISTRY(
    BlobFeederRegistry,
    DeviceType,
    BlobFeederBase,
    std::unique_ptr);
#define REGISTER_BLOB_FEEDER(device_type, ...) \
  C10_REGISTER_TYPED_CLASS(BlobFeederRegistry, device_type, __VA_ARGS__)
inline unique_ptr<BlobFeederBase> CreateFeeder(int device_type) {
  return BlobFeederRegistry()->Create(
      caffe2::ProtoToType(static_cast<DeviceTypeProto>(device_type)));
}

static_assert(
    sizeof(int) == sizeof(int32_t),
    "We make an assumption that int is always int32 for numpy "
    "type mapping.");

int CaffeToNumpyType(const TypeMeta& meta);
const TypeMeta& NumpyTypeToCaffe(int numpy_type);

class TensorFetcher : public BlobFetcherBase {
 public:
  pybind11::object Fetch(const Blob& blob) override {
    return FetchTensor(blob.Get<Tensor>(), true).obj;
  }

  // Checks whether the data with type `meta` needs to be copied in the context
  // of `tensor`
  bool NeedsCopy(const Tensor* tensor, const TypeMeta& meta) const {
<<<<<<< HEAD
    return tensor->GetDeviceType() != CPU ||
=======
#ifdef USE_NUMPY
    return tensor->GetStaticContext() != GetCPUStaticContext() ||
>>>>>>> 4e70514e
        CaffeToNumpyType(meta) == NPY_OBJECT;
#else
    return tensor->GetStaticContext() != GetCPUStaticContext();
#endif // USE_NUMPY
  }

  FetchedBlob FetchTensor(const Tensor& tensor, bool force_copy) {
#ifdef USE_NUMPY
    FetchedBlob result;
    CAFFE_ENFORCE_GE(tensor.size(), 0, "Trying to fetch uninitialized tensor");
    const int numpy_type = CaffeToNumpyType(tensor.meta());
    CAFFE_ENFORCE(
        numpy_type != -1,
        "This tensor's data type is not supported: ",
        tensor.meta().name(),
        ".");
    std::vector<npy_intp> npy_dims;
    for (const auto dim : tensor.dims()) {
      npy_dims.push_back(dim);
    }
    result.copied = force_copy || NeedsCopy(&tensor, tensor.meta());
    void* outPtr;
    if (result.copied) {
      result.obj = py::reinterpret_steal<py::object>(
          PyArray_SimpleNew(tensor.ndim(), npy_dims.data(), numpy_type));
      outPtr = static_cast<void*>(
          PyArray_DATA(reinterpret_cast<PyArrayObject*>(result.obj.ptr())));
    } else {
      outPtr = const_cast<Tensor&>(tensor).raw_mutable_data();
      result.obj = py::reinterpret_steal<py::object>(PyArray_SimpleNewFromData(
          tensor.ndim(), npy_dims.data(), numpy_type, outPtr));
    }

    if (numpy_type == NPY_OBJECT) {
      PyObject** outObj = reinterpret_cast<PyObject**>(outPtr);
      auto* str = tensor.template data<std::string>();
      for (int i = 0; i < tensor.size(); ++i) {
        outObj[i] = PyBytes_FromStringAndSize(str->data(), str->size());
        str++;
        // cleanup on failure
        if (outObj[i] == nullptr) {
          for (int j = 0; j < i; ++j) {
            Py_DECREF(outObj[j]);
          }
          CAFFE_THROW("Failed to allocate string for ndarray of strings.");
        }
      }
      return result;
    }

    if (result.copied) {
      auto context = CreateContext(tensor.GetDeviceType());
      context->CopyBytesToCPU(tensor.nbytes(), tensor.raw_data(), outPtr);
      context->FinishDeviceComputation();
    }
    return result;
#else
    CAFFE_THROW("Caffe2 was compiled without NumPy support.");
#endif // USE_NUMPY
  }
};

template <class Context>
class TensorFeeder : public BlobFeederBase {
 public:
  void FeedTensor(
      const DeviceOption& option,
      PyArrayObject* original_array,
      Tensor* tensor) {
#ifdef USE_NUMPY
    PyArrayObject* array = PyArray_GETCONTIGUOUS(original_array);
    auto g = MakeGuard([&]() { Py_XDECREF(array); });

    const auto npy_type = PyArray_TYPE(array);
    const TypeMeta& meta = NumpyTypeToCaffe(npy_type);
    CAFFE_ENFORCE(
        meta.id() != TypeIdentifier::uninitialized(),
        "This numpy data type is not supported: ",
        PyArray_TYPE(array),
        ".");
    Context context(option);
    context.SwitchToDevice();
    // numpy requires long int as its dims.
    int ndim = PyArray_NDIM(array);
    npy_intp* npy_dims = PyArray_DIMS(array);
    std::vector<int64_t> dims;
    for (int i = 0; i < ndim; ++i) {
      dims.push_back(npy_dims[i]);
    }
    tensor->Resize(dims);

    // Now, copy the data to the tensor.
    switch (npy_type) {
      case NPY_OBJECT: {
        PyObject** input = reinterpret_cast<PyObject**>(PyArray_DATA(array));
        auto* outPtr = tensor->template mutable_data<std::string>();
        for (int i = 0; i < tensor->size(); ++i) {
          char* str;
          Py_ssize_t strSize;
#if PY_MAJOR_VERSION > 2
          if (PyBytes_Check(input[i])) {
            CAFFE_ENFORCE(
                PyBytes_AsStringAndSize(input[i], &str, &strSize) != -1,
                "Had a PyBytes object but cannot convert it to a string.");
          } else if (PyUnicode_Check(input[i])) { // string
            str = const_cast<char*>(PyUnicode_AsUTF8AndSize(input[i], &strSize));
            CAFFE_ENFORCE(
                str,
                "Had a PyUnicode object but cannot convert it to a string.");
          } else {
            CAFFE_THROW("Unsupported python object type passed into ndarray.");
          }
#else
          CAFFE_ENFORCE(
              PyBytes_AsStringAndSize(input[i], &str, &strSize) != -1,
              "Unsupported python object type passed into ndarray.");
#endif // PY_MAJOR_VERSION > 2
          outPtr[i] = std::string(str, strSize);
        }
        break;
      }
      case NPY_UNICODE:
        CAFFE_THROW(
            "You are feeding in a numpy array of unicode. Caffe2 C++ does not "
            "support unicode yet. Please ensure that you are passing in bytes "
            "instead of unicode strings.");
        break;
      default:
        context.CopyBytesFromCPU(
            tensor->size() * meta.itemsize(),
            static_cast<void*>(PyArray_DATA(array)),
            tensor->raw_mutable_data(meta));
    }
    context.FinishDeviceComputation();
#else
    CAFFE_THROW("Caffe2 compiled without NumPy support.");
#endif // USE_NUMPY
  }

  virtual void
  Feed(const DeviceOption& option, PyArrayObject* original_array, Blob* blob) {
    FeedTensor(
        option,
        original_array,
        BlobGetMutableTensor(blob, Context::GetDeviceType()));
  }
};

namespace python_detail {
struct Func {
  py::object py_func;
  bool needs_workspace;
};

const Func& getOpFunc(const std::string& token);

const Func& getGradientFunc(const std::string& token);

} // namespace python_detail

template <class Context, bool use_dlpack>
class PythonOpBase : public Operator<Context> {
 public:
  USE_OPERATOR_CONTEXT_FUNCTIONS;

  PythonOpBase(
      const OperatorDef& operator_def,
      Workspace* ws,
      const std::string& pickled_builder_arg_name)
      : Operator<Context>(operator_def, ws),
        ws_(ws),
        token_(OperatorBase::template GetSingleArgument<std::string>(
            "token",
            "")) {
    using namespace python_detail;
    auto pickled = OperatorBase::template GetSingleArgument<std::string>(
        pickled_builder_arg_name, "");
    auto forced_cpu_outputs_arg =
        OperatorBase::template GetRepeatedArgument<int>("forced_cpu_outputs");
    forced_cpu_outputs_.insert(
        forced_cpu_outputs_arg.begin(), forced_cpu_outputs_arg.end());
    CAFFE_ENFORCE(
        !pickled.empty() || !token_.empty(),
        "PythonOp requires either pickled_builder or token arg.");
    if (!pickled.empty()) {
      py::gil_scoped_acquire g;
      try {
        auto pickle =
            py::reinterpret_steal<py::object>(PyImport_ImportModule("pickle"));
        CAFFE_ENFORCE(pickle);
        auto loads = pickle.attr("loads").cast<py::object>();
        CAFFE_ENFORCE(loads);
        auto builder_call = loads(py::bytes(pickled)).cast<py::tuple>();
        CAFFE_ENFORCE(builder_call);
        CAFFE_ENFORCE_EQ(py::len(builder_call), 3);
        auto func = builder_call[0].cast<py::object>();
        auto args = builder_call[1].cast<py::tuple>();
        auto kwargs = builder_call[2].cast<py::dict>();
        auto built_func = func(*args, **kwargs);
        CAFFE_ENFORCE(built_func);
        built_func_.reset(
            new Func{built_func,
                     OperatorBase::template GetSingleArgument<bool>(
                         "pass_workspace", false)});
      } catch (const py::error_already_set& e) {
        std::stringstream error;
        error << "Python exception encountered while creating PythonOp: "
              << e.what();
        LOG(ERROR) << error.str();
        CAFFE_THROW(error.str());
      }
    }
  }

  bool RunOnDevice() override final {
    auto* pyFunc = built_func_ ? built_func_.get() : &getFunc(token_);
    CAFFE_ENFORCE(pyFunc);
    {
      // Acquire GIL for call to Python runtime.
      py::gil_scoped_acquire g;

      DeviceOption cpu_option;
      cpu_option.set_device_type(PROTO_CPU);

      std::vector<py::object> inputs;
      inputs.reserve(InputSize());
      for (auto i = 0; i < InputSize(); ++i) {
        const auto* blob = &InputBlob(i);
        // Allow CPU tensors in addition to operator context's tensors
        py::object py_obj;
        if (blob->template IsType<Tensor>()) {
          if (use_dlpack) {
            DLPackWrapper<CPUContext> wrapper(
                const_cast<Tensor*>(&blob->template Get<Tensor>()), cpu_option);
            // copy wrapper
            py_obj = py::cast(wrapper, py::return_value_policy::copy);
          } else {
            py_obj = py::cast(
                &blob->template Get<Tensor>(),
                py::return_value_policy::reference);
          }
        } else {
          if (use_dlpack) {
            DLPackWrapper<Context> wrapper(
                const_cast<Tensor*>(&blob->template Get<Tensor>()),
                this->device_option());
            py_obj = py::cast(wrapper, py::return_value_policy::copy);
          } else {
            py_obj = py::cast(
                &blob->template Get<Tensor>(),
                py::return_value_policy::reference);
          }
        }
        inputs.push_back(py_obj);
      }
      std::vector<py::object> outputs;
      outputs.reserve(OutputSize());
      for (auto i = 0; i < OutputSize(); ++i) {
        auto* blob = OutputBlob(i);

        // Python op is always used with CPUContext only and treats inputs and
        // outputs as CPU tensors, CUDA version of PythonOp is implemented
        // through GPUFallbackOp that copies input CUDA blobs to CPU and copies
        // outputs from CUDA to CPU.
        // GPUFallbackOp also allows keeping some of the output blobs on CPU
        // by specifying their indices explicitly in template parameters.

        // PythonDLPack op allows working with CUDA and CPU blobs directly
        // through DLPack tensors. In order to properly setup mapping we need
        // to know in advance a type (CUDA or CPU) of an output blob.
        // Output blob might not be initialized yet, so by default we treat
        // output blobs as having the same type as operator's context.
        // This can be overwritten though forced_cpu_outputs argument

        // make sure output blob is initialized before creating the binding
        if (forced_cpu_outputs_.count(i)) {
          BlobGetMutableTensor(blob, Context::GetDeviceType());
        } else {
          BlobGetMutableTensor(blob, Context::GetDeviceType());
        }

        py::object py_obj;
        if (blob->template IsType<Tensor>()) {
          if (use_dlpack) {
            DLPackWrapper<CPUContext> wrapper(
                BlobGetMutableTensor(blob, Context::GetDeviceType()),
                cpu_option);
            py_obj = py::cast(wrapper, py::return_value_policy::copy);
          } else {
            py_obj = py::cast(
                BlobGetMutableTensor(blob, Context::GetDeviceType()),
                py::return_value_policy::reference);
          }
        } else {
          if (use_dlpack) {
            DLPackWrapper<Context> wrapper(
                BlobGetMutableTensor(blob, Context::GetDeviceType()),
                this->device_option());
            py_obj = py::cast(wrapper, py::return_value_policy::copy);
          } else {
            py_obj = py::cast(
                BlobGetMutableTensor(blob, Context::GetDeviceType()),
                py::return_value_policy::reference);
          }
        }
        outputs.push_back(py_obj);
      }

      try {
        if (pyFunc->needs_workspace) {
          pyFunc->py_func(inputs, outputs, ws_);
        } else {
          pyFunc->py_func(inputs, outputs);
        }
      } catch (const py::error_already_set& e) {
        std::stringstream error;
        error << "Exception encountered running PythonOp function: "
              << e.what();
        LOG(ERROR) << error.str();
        CAFFE_THROW(error.str());
      }
    }
    return true;
  }

  virtual ~PythonOpBase() {
    if (built_func_) {
      // since it may trigger python interpreter when refcount reaches zero
      py::gil_scoped_acquire g;
      built_func_.reset();
    }
  }

 protected:
  virtual const python_detail::Func& getFunc(const std::string& token) = 0;
  Workspace* ws_;
  // output indices forced to be on CPU
  std::unordered_set<int> forced_cpu_outputs_;

 private:
  const std::string token_;
  std::unique_ptr<python_detail::Func> built_func_;
};

template <class Context, bool use_dlpack>
class PythonOp : public PythonOpBase<Context, use_dlpack> {
 public:
  PythonOp(const OperatorDef& operator_def, Workspace* ws)
      : PythonOpBase<Context, use_dlpack>(operator_def, ws, "pickled_builder") {
  }

 protected:
  const python_detail::Func& getFunc(const std::string& token) override {
    return python_detail::getOpFunc(token);
  }
};

template <class Context, bool use_dlpack>
class PythonGradientOp : public PythonOpBase<Context, use_dlpack> {
 public:
  PythonGradientOp(const OperatorDef& operator_def, Workspace* ws)
      : PythonOpBase<Context, use_dlpack>(
            operator_def,
            ws,
            "pickled_grad_builder") {}

 protected:
  const python_detail::Func& getFunc(const std::string& token) override {
    return python_detail::getGradientFunc(token);
  }
};

} // namespace python
} // namespace caffe2<|MERGE_RESOLUTION|>--- conflicted
+++ resolved
@@ -109,15 +109,11 @@
   // Checks whether the data with type `meta` needs to be copied in the context
   // of `tensor`
   bool NeedsCopy(const Tensor* tensor, const TypeMeta& meta) const {
-<<<<<<< HEAD
+#ifdef USE_NUMPY
     return tensor->GetDeviceType() != CPU ||
-=======
-#ifdef USE_NUMPY
-    return tensor->GetStaticContext() != GetCPUStaticContext() ||
->>>>>>> 4e70514e
         CaffeToNumpyType(meta) == NPY_OBJECT;
 #else
-    return tensor->GetStaticContext() != GetCPUStaticContext();
+    return tensor->GetDeviceType() != CPU;
 #endif // USE_NUMPY
   }
 
