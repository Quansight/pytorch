#ifndef THC_GENERIC_FILE
#define THC_GENERIC_FILE "THCUNN/generic/THCUNN.h"
#else

#include <ATen/core/Reduction.h>

THC_API void THNN_(Abs_updateOutput)(
                  THCState *state,
                  THCTensor *input,
                  THCTensor *output);

THC_API void THNN_(Abs_updateGradInput)(
                  THCState *state,
                  THCTensor *input,
                  THCTensor *gradOutput,
                  THCTensor *gradInput);

THC_API void THNN_(AbsCriterion_updateOutput)(
                  THCState *state,
                  THCTensor *input,
                  THCTensor *target,
                  THCTensor *output,
                  int64_t reduction);

THC_API void THNN_(AbsCriterion_updateGradInput)(
                  THCState *state,
                  THCTensor *input,
                  THCTensor *target,
                  THCTensor *gradOutput,
                  THCTensor *gradInput,
                  int64_t reduction);

THC_API void THNN_(BCECriterion_updateOutput)(
                  THCState *state,
                  THCTensor *input,
                  THCTensor *target,
                  THCTensor *output,
                  int64_t reduction,
                  THCTensor *weights);         // [OPTIONAL]

THC_API void THNN_(BCECriterion_updateGradInput)(
                  THCState *state,
                  THCTensor *input,
                  THCTensor *target,
                  THCTensor *gradOutput,
                  THCTensor *gradInput,
                  int64_t reduction,
                  THCTensor *weights);         // [OPTIONAL]

THC_API void THNN_(ClassNLLCriterion_updateOutput)(
                  THCState *state,
                  THCTensor *input,
                  THCIndexTensor *target,
                  THCTensor *output,
                  int64_t reduction,
                  THCTensor *weights,       // [OPTIONAL]
                  THCTensor *total_weight,
                  int64_t ignore_index);

THC_API void THNN_(ClassNLLCriterion_updateGradInput)(
                  THCState *state,
                  THCTensor *input,
                  THCIndexTensor *target,
                  THCTensor *gradOutput,
                  THCTensor *gradInput,
                  int64_t reduction,
                  THCTensor *weights,       // [OPTIONAL]
                  THCTensor *total_weight,
                  int64_t ignore_index);

THC_API void THNN_(DistKLDivCriterion_updateOutput)(
                  THCState *state,
                  THCTensor *input,
                  THCTensor *target,
                  THCTensor *output,
                  int64_t reduction);

THC_API void THNN_(DistKLDivCriterion_updateGradInput)(
                  THCState *state,
                  THCTensor *input,
                  THCTensor *target,
                  THCTensor *gradOutput,
                  THCTensor *gradInput,
                  int64_t reduction);

THC_API void THNN_(ELU_updateOutput)(
                  THCState *state,
                  THCTensor *input,
                  THCTensor *output,
                  accreal alpha,
                  accreal scale,
                  accreal input_scale,
                  bool inplace);

THC_API void THNN_(ELU_updateGradInput)(
                  THCState *state,
                  THCTensor *gradOutput,
                  THCTensor *gradInput,
                  THCTensor *output,
                  accreal alpha,
                  accreal scale,
                  accreal input_scale);

THC_API void THNN_(FeatureLPPooling_updateOutput)(
                  THCState* state,
                  THCTensor* inputTH,
                  THCTensor* outputTH,
                  accreal power,
                  int width,
                  int stride,
                  bool batchMode);

THC_API void THNN_(FeatureLPPooling_updateGradInput)(
                  THCState* state,
                  THCTensor* gradOutputTH,
                  THCTensor* inputTH,
                  THCTensor* outputTH,
                  THCTensor* gradInputTH,
                  accreal power,
                  int width,
                  int stride,
                  bool batchMode);

THC_API void THNN_(HardTanh_updateOutput)(
                  THCState *state,
                  THCTensor *input,
                  THCTensor *output,
                  accreal min_val,
                  accreal max_val,
                  bool inplace);

THC_API void THNN_(HardTanh_updateGradInput)(
                  THCState *state,
                  THCTensor *input,
                  THCTensor *gradOutput,
                  THCTensor *gradInput,
                  accreal min_val,
                  accreal max_val,
                  bool inplace);

THC_API void THNN_(GatedLinear_updateOutput)(
                  THCState *state,
                  THCTensor *input,
                  THCTensor *output,
                  int dim);

THC_API void THNN_(GatedLinear_updateGradInput)(
                  THCState *state,
                  THCTensor *input,
                  THCTensor *gradOutput,
                  THCTensor *gradInput,
                  int dim);

THC_API void THNN_(Im2Col_updateOutput)(
                  THCState *state,
                  THCTensor *input,
                  THCTensor *output,
                  int64_t kH, int64_t kW,
                  int64_t dH, int64_t dW,
                  int64_t padH, int64_t padW,
                  int64_t sH, int64_t sW);

THC_API void THNN_(Im2Col_updateGradInput)(
                  THCState *state,
                  THCTensor *gradOutput,
                  THCTensor *gradInput,
                  int64_t inputHeight, int64_t inputWidth,
                  int64_t kH, int64_t kW,
                  int64_t dH, int64_t dW,
                  int64_t padH, int64_t padW,
                  int64_t sH, int64_t sW);

THC_API void THNN_(Col2Im_updateOutput)(
                  THCState *state,
                  THCTensor *input,
                  THCTensor *output,
                  int64_t outputHeight, int64_t outputWidth,
                  int64_t kH, int64_t kW,
                  int64_t dH, int64_t dW,
                  int64_t padH, int64_t padW,
                  int64_t sH, int64_t sW);

 THC_API void THNN_(Col2Im_updateGradInput)(
                  THCState *state,
                  THCTensor *gradOutput,
                  THCTensor *gradInput,
                  int64_t kH, int64_t kW,
                  int64_t dH, int64_t dW,
                  int64_t padH, int64_t padW,
                  int64_t sH, int64_t sW);

THC_API void THNN_(LeakyReLU_updateOutput)(
                  THCState *state,
                  THCTensor *input,
                  THCTensor *output,
                  accreal negval,
                  bool inplace);

THC_API void THNN_(LeakyReLU_updateGradInput)(
                  THCState *state,
                  THCTensor *input,
                  THCTensor *gradOutput,
                  THCTensor *gradInput,
                  accreal negval,
                  bool inplace);

THC_API void THNN_(LogSigmoid_updateOutput)(
                  THCState *state,
                  THCTensor *input,
                  THCTensor *output,
                  THCTensor *buffer);

THC_API void THNN_(LogSigmoid_updateGradInput)(
                  THCState *state,
                  THCTensor *input,
                  THCTensor *gradOutput,
                  THCTensor *gradInput,
                  THCTensor *buffer);

THC_API void THNN_(LookupTable_accGradParameters)(
                  THCState *state,
                  THCIndexTensor *input,
                  THCTensor *gradOutput,
                  THCTensor *gradWeight,
                  THCIndexTensor *count,
                  THCIndexTensor *sorted,       // [OPTIONAL]
                  THCIndexTensor *indices,      // [OPTIONAL]
                  bool scaleGradByFreq,
                  int paddingValue,
                  accreal scale);

THC_API void THNN_(LookupTable_renorm)(
                  THCState *state,
                  THCIndexTensor *idx,
                  THCTensor *weight,
                  accreal maxNorm,
                  accreal normType);

THC_API void THNN_(LookupTableBag_updateOutput)(
           THCState *state,
           THCIndexTensor *input,
           THCIndexTensor *offsets,
           THCTensor *weight,
           THCTensor *output,
           THCIndexTensor *offset2bag,
	   int mode,
           THCIndexTensor *seq_length);       // [OPTIONAL]

THC_API void THNN_(LookupTableBag_accGradParameters)(
           THCState *state,
           THCIndexTensor *input,
           THCTensor *gradOutput,
           THCTensor *gradWeight,
           THCIndexTensor *offset2bag,
           THCIndexTensor *count,
           THCIndexTensor *sortedIndices,
           THCIndexTensor *origIndices,
           bool scaleGradByFreq,
	   int mode,
	   THCIndexTensor *seq_length,        // [OPTIONAL]
           accreal scale_);

THC_API void THNN_(L1Cost_updateOutput)(
                  THCState *state,
                  THCTensor *input,
                  THCTensor *output);

THC_API void THNN_(L1Cost_updateGradInput)(
                  THCState *state,
                  THCTensor *input,
                  THCTensor *gradOutput,       // [OPTIONAL]
                  THCTensor *gradInput);

THC_API void THNN_(MarginCriterion_updateOutput)(
                  THCState *state,
                  THCTensor *input,
                  THCTensor *target,
                  THCTensor *output,
                  bool sizeAverage,
                  accreal margin);

THC_API void THNN_(MarginCriterion_updateGradInput)(
                  THCState *state,
                  THCTensor *input,
                  THCTensor *target,
                  THCTensor *gradInput,
                  bool sizeAverage,
                  accreal margin);

THC_API void THNN_(MSECriterion_updateOutput)(
                  THCState *state,
                  THCTensor *input,
                  THCTensor *target,
                  THCTensor *output,
                  int64_t reduction);

THC_API void THNN_(MSECriterion_updateGradInput)(
                  THCState *state,
                  THCTensor *input,
                  THCTensor *target,
                  THCTensor *gradOutput,
                  THCTensor *gradInput,
                  int64_t reduction);

THC_API void THNN_(MultiLabelMarginCriterion_updateOutput)(
                  THCState *state,
                  THCTensor *input,
                  THCIndexTensor *target,
                  THCTensor *output,
                  THCTensor *istarget,
                  int64_t reduction);

THC_API void THNN_(MultiLabelMarginCriterion_updateGradInput)(
                  THCState *state,
                  THCTensor *input,
                  THCIndexTensor *target,
                  THCTensor *gradOutput,
                  THCTensor *gradInput,
                  THCTensor *istarget,
                  int64_t reduction);

THC_API void THNN_(MultiMarginCriterion_updateOutput)(
                  THCState *state,
                  THCTensor *input,
                  THCIndexTensor *target,
                  THCTensor *output,
                  int64_t reduction,
                  int p,
                  THCTensor *weights,           // [OPTIONAL]
                  accreal margin);

THC_API void THNN_(MultiMarginCriterion_updateGradInput)(
                  THCState *state,
                  THCTensor *input,
                  THCIndexTensor *target,
                  THCTensor *gradOutput,
                  THCTensor *gradInput,
                  int64_t reduction,
                  int p,
                  THCTensor *weights,           // [OPTIONAL]
                  accreal margin);
THC_API void THNN_(SmoothL1Criterion_updateOutput)(
                  THCState *state,
                  THCTensor *input,
                  THCTensor *target,
                  THCTensor *output,
                  int64_t reduction);

THC_API void THNN_(SmoothL1Criterion_updateGradInput)(
                  THCState *state,
                  THCTensor *input,
                  THCTensor *target,
                  THCTensor *gradOutput,
                  THCTensor *gradInput,
                  int64_t reduction);

THC_API void THNN_(SparseLinear_updateOutput)(
                  THCState *state,
                  THCTensor *input,
                  THCTensor *output,
                  THCTensor *weight,
                  THCTensor *bias);

THC_API void THNN_(SparseLinear_accGradParameters)(
                  THCState *state,
                  THCTensor *input,
                  THCTensor *gradOutput,
                  THCTensor *gradWeight,
                  THCTensor *gradBias,
                  THCTensor *weight,
                  THCTensor *bias,
                  accreal weightDecay,
                  accreal scale);

THC_API void THNN_(SparseLinear_legacyUpdateOutput)(
                  THCState *state,
                  THCTensor *input,
                  THCTensor *output,
                  THCTensor *weight,
                  THCTensor *bias);

THC_API void THNN_(SparseLinear_legacyAccGradParameters)(
                  THCState *state,
                  THCTensor *input,
                  THCTensor *gradOutput,
                  THCTensor *gradWeight,
                  THCTensor *gradBias,
                  THCTensor *weight,
                  THCTensor *bias,
                  accreal weightDecay,
                  accreal scale);

THC_API void THNN_(SparseLinear_zeroGradParameters)(
                  THCState *state,
                  THCTensor *gradWeight,
                  THCTensor *gradBias,
                  THCTensor *lastInput);

THC_API void THNN_(SparseLinear_updateParameters)(
                  THCState *state,
                  THCTensor *weight,
                  THCTensor *bias,
                  THCTensor *gradWeight,
                  THCTensor *gradBias,
                  THCTensor *lastInput,
                  accreal learningRate);

THC_API void THNN_(IndexLinear_updateOutput)(
                  THCState *state,
                  THCIndexTensor *keys,
                  int64_t keysOffset,
                  THCTensor *values,
                  THCIndexTensor *sizes,
                  THCIndexTensor *cumSumSizes,
                  THCTensor *output,
                  THCTensor *weight,
                  THCTensor *bias,
                  THCTensor *normalizedValues,
                  int   train);

THC_API void THNN_(IndexLinear_accGradParameters)(
                  THCState *state,
                  THCIndexTensor *keys,
                  int64_t keysOffset,
                  THCTensor *values,
                  THCIndexTensor *sizes,
                  THCIndexTensor *cumSumSizes,
                  THCTensor *gradOutput,
                  THCTensor *gradWeight,
                  THCTensor *gradBias,
                  THCTensor *weight,
                  THCTensor *bias,
                  THCTensor* valuesBuffer,
                  accreal weightDecay,
                  accreal scale);

THC_API void THNN_(IndexLinear_accUpdateGradParameters)(
                  THCState *state,
                  THCIndexTensor *keys,
                  int64_t keysOffset,
                  THCTensor *values,
                  THCIndexTensor *sizes,
                  THCIndexTensor *cumSumSizes,
                  THCTensor *gradOutput,
                  THCTensor *weight,
                  THCTensor *bias,
                  accreal weightDecay,
                  accreal scale);

THC_API void THNN_(IndexLinear_updateParameters)(
                  THCState *state,
                  THCTensor *gradWeight,
                  THCTensor *gradBias,
                  THCTensor *weight,
                  THCTensor *bias,
                  THCIndexTensor *runningKeys,
                  THCIndexTensor *cumSumSizes,
                  int64_t keysOffset,
                  accreal weightDecay,
                  accreal learningRate);

THC_API void THNN_(SpatialAdaptiveMaxPooling_updateOutput)(
                  THCState *state,
                  THCTensor *input,
                  THCTensor *output,
                  THCIndexTensor *indices,
                  int osizeW,
                  int osizeH);

THC_API void THNN_(SpatialAdaptiveMaxPooling_updateGradInput)(
                  THCState *state,
                  THCTensor *input,
                  THCTensor *gradOutput,
                  THCTensor *gradInput,
                  THCIndexTensor *indices);

THC_API void THNN_(SpatialAveragePooling_updateOutput)(
                  THCState *state,
                  THCTensor *input,
                  THCTensor *output,
                  int kW, int kH,
                  int dW, int dH,
                  int padW, int padH,
                  bool ceil_mode,
                  bool count_include_pad);

THC_API void THNN_(SpatialAveragePooling_updateGradInput)(
                  THCState *state,
                  THCTensor *input,
                  THCTensor *gradOutput,
                  THCTensor *gradInput,
                  int kW, int kH,
                  int dW, int dH,
                  int padW, int padH,
                  bool ceil_mode,
                  bool count_include_pad);

THC_API void THNN_(SpatialClassNLLCriterion_updateOutput)(
                  THCState *state,
                  THCTensor *input,
                  THCIndexTensor *target,
                  THCTensor *output,
                  int64_t reduction,
                  THCTensor *weights,       // [OPTIONAL]
                  THCTensor *total_weight,
                  int64_t ignore_index);

THC_API void THNN_(SpatialClassNLLCriterion_updateGradInput)(
                  THCState *state,
                  THCTensor *input,
                  THCIndexTensor *target,
                  THCTensor *gradOutput,
                  THCTensor *gradInput,
                  int64_t reduction,
                  THCTensor *weights,       // [OPTIONAL]
                  THCTensor *total_weight,
                  int64_t ignore_index);

THC_API void THNN_(SpatialConvolutionLocal_updateOutput)(
                  THCState *state,
                  THCTensor *input,
                  THCTensor *output,
                  THCTensor *weight,
                  THCTensor *bias,
                  THCTensor *finput,
                  THCTensor *fgradInput,
                  int kW, int kH,
                  int dW, int dH,
                  int padW, int padH,
                  int64_t inputWidth, int64_t inputHeight,
                  int64_t outputWidth, int64_t outputHeight);

THC_API void THNN_(SpatialConvolutionLocal_updateGradInput)(
                  THCState *state,
                  THCTensor *input,
                  THCTensor *gradOutput,
                  THCTensor *gradInput,
                  THCTensor *weight,
                  THCTensor *finput,
                  THCTensor *fgradInput,
                  int kW, int kH,
                  int dW, int dH,
                  int padW, int padH,
                  int64_t inputWidth, int64_t inputHeight,
                  int64_t outputWidth, int64_t outputHeight);

THC_API void THNN_(SpatialConvolutionLocal_accGradParameters)(
                  THCState *state,
                  THCTensor *input,
                  THCTensor *gradOutput,
                  THCTensor *gradWeight,
                  THCTensor *gradBias,
                  THCTensor *finput,
                  THCTensor *fgradInput,
                  int kW, int kH,
                  int dW, int dH,
                  int padW, int padH,
                  int64_t inputWidth, int64_t inputHeight,
                  int64_t outputWidth, int64_t outputHeight,
                  accreal scale);

THC_API void THNN_(SpatialConvolutionMM_updateOutput)(
                  THCState *state,
                  THCTensor *input,
                  THCTensor *output,
                  THCTensor *weight,
                  THCTensor *bias,              // [OPTIONAL]
                  THCTensor *columns,
                  THCTensor *ones,
                  int kW, int kH,
                  int dW, int dH,
                  int padW, int padH);

THC_API void THNN_(SpatialConvolutionMM_updateGradInput)(
                  THCState *state,
                  THCTensor *input,
                  THCTensor *gradOutput,
                  THCTensor *gradInput,
                  THCTensor *weight,
                  THCTensor *columns,
                  THCTensor *ones,
                  int kW, int kH,
                  int dW, int dH,
                  int padW, int padH);

THC_API void THNN_(SpatialConvolutionMM_accGradParameters)(
                  THCState *state,
                  THCTensor *input,
                  THCTensor *gradOutput,
                  THCTensor *gradWeight,
                  THCTensor *gradBias,          // [OPTIONAL]
                  THCTensor *columns,
                  THCTensor *ones,
                  int kW, int kH,
                  int dW, int dH,
                  int padW, int padH,
                  accreal scale);

THC_API void THNN_(SpatialDepthwiseConvolution_updateOutput)(
                  THCState *state,
                  THCTensor *input,
                  THCTensor *output,
                  THCTensor *weight,
                  THCTensor *bias,              // [OPTIONAL]
                  int kW, int kH,
                  int dW, int dH,
                  int padW, int padH,
                  int dilationW, int dilationH);

THC_API void THNN_(SpatialDepthwiseConvolution_updateGradInput)(
                  THCState *state,
                  THCTensor *input,
                  THCTensor *gradOutput,
                  THCTensor *gradInput,
                  THCTensor *weight,
                  int kW, int kH,
                  int dW, int dH,
                  int padW, int padH,
                  int dilationW, int dilationH);

THC_API void THNN_(SpatialDepthwiseConvolution_accGradParameters)(
                  THCState *state,
                  THCTensor *input,
                  THCTensor *gradOutput,
                  THCTensor *gradWeight,
                  int kW, int kH,
                  int dW, int dH,
                  int padW, int padH,
                  int dilationW, int dilationH);

THC_API void THNN_(SpatialCrossMapLRN_updateOutput)(
                  THCState *state,
                  THCTensor *input,
                  THCTensor *output,
                  THCTensor *scale,
                  int size,
                  accreal alpha,
                  accreal beta,
                  accreal k);

THC_API void THNN_(SpatialCrossMapLRN_updateGradInput)(
                  THCState *state,
                  THCTensor *input,
                  THCTensor *gradOutput,
                  THCTensor *gradInput,
                  THCTensor *scale,
                  THCTensor *output,
                  int size,
                  accreal alpha,
                  accreal beta,
                  accreal k);

THC_API void THNN_(SpatialDilatedConvolution_updateOutput)(
                  THCState *state,
                  THCTensor *input,
                  THCTensor *output,
                  THCTensor *weight,
                  THCTensor *bias,            // [OPTIONAL]
                  THCTensor *columns,
                  THCTensor *ones,
                  int kW, int kH,
                  int dW, int dH,
                  int padW, int padH,
                  int dilationW, int dilationH);

THC_API void THNN_(SpatialDilatedConvolution_updateGradInput)(
                  THCState *state,
                  THCTensor *input,
                  THCTensor *gradOutput,
                  THCTensor *gradInput,
                  THCTensor *weight,
                  THCTensor *columns,
                  int kW, int kH,
                  int dW, int dH,
                  int padW, int padH,
                  int dilationW, int dilationH);

THC_API void THNN_(SpatialDilatedConvolution_accGradParameters)(
                  THCState *state,
                  THCTensor *input,
                  THCTensor *gradOutput,
                  THCTensor *gradWeight,
                  THCTensor *gradBias,        // [OPTIONAL]
                  THCTensor *columns,
                  THCTensor *ones,
                  int kW, int kH,
                  int dW, int dH,
                  int padW, int padH,
                  int dilationW, int dilationH,
                  accreal scale);

THC_API void THNN_(SpatialFullDilatedConvolution_updateOutput)(
                  THCState *state,
                  THCTensor *input,
                  THCTensor *output,
                  THCTensor *weight,
                  THCTensor *bias,          // [OPTIONAL]
                  THCTensor *columns,
                  THCTensor *ones,
                  int kW, int kH,
                  int dW, int dH,
                  int padW, int padH,
                  int dilationW, int dilationH,
                  int adjW, int adjH);

THC_API void THNN_(SpatialFullDilatedConvolution_updateGradInput)(
                  THCState *state,
                  THCTensor *input,
                  THCTensor *gradOutput,
                  THCTensor *gradInput,
                  THCTensor *weight,
                  THCTensor *columns,
                  int kW, int kH,
                  int dW, int dH,
                  int padW, int padH,
                  int dilationW, int dilationH,
                  int adjW, int adjH);

THC_API void THNN_(SpatialFullDilatedConvolution_accGradParameters)(
                  THCState *state,
                  THCTensor *input,
                  THCTensor *gradOutput,
                  THCTensor *gradWeight,
                  THCTensor *gradBias,     // [OPTIONAL]
                  THCTensor *columns,
                  THCTensor *ones,
                  int kW, int kH,
                  int dW, int dH,
                  int padW, int padH,
                  int dilationW, int dilationH,
                  int adjW, int adjH,
                  accreal scale);

THC_API void THNN_(SpatialDilatedMaxPooling_updateOutput)(
                  THCState *state,
                  THCTensor *input,
                  THCTensor *output,
                  THCIndexTensor *indices,
                  int kW, int kH,
                  int dW, int dH,
                  int padW, int padH,
                  int dilationW, int dilationH,
                  bool ceil_mode);

THC_API void THNN_(SpatialDilatedMaxPooling_updateGradInput)(
                  THCState *state,
                  THCTensor *input,
                  THCTensor *gradOutput,
                  THCTensor *gradInput,
                  THCIndexTensor *indices,
                  int kW, int kH,
                  int dW, int dH,
                  int padW, int padH,
                  int dilationW, int dilationH,
                  bool ceil_mode);

THC_API void THNN_(SpatialFullConvolution_updateOutput)(
                  THCState *state,
                  THCTensor *input,
                  THCTensor *output,
                  THCTensor *weight,
                  THCTensor *bias,          // [OPTIONAL]
                  THCTensor *columns,
                  THCTensor *ones,
                  int kW, int kH,
                  int dW, int dH,
                  int padW, int padH,
                  int adjW, int adjH);

THC_API void THNN_(SpatialFullConvolution_updateGradInput)(
                  THCState *state,
                  THCTensor *input,
                  THCTensor *gradOutput,
                  THCTensor *gradInput,
                  THCTensor *weight,
                  THCTensor *columns,
                  int kW, int kH,
                  int dW, int dH,
                  int padW, int padH,
                  int adjW, int adjH);

THC_API void THNN_(SpatialFullConvolution_accGradParameters)(
                  THCState *state,
                  THCTensor *input,
                  THCTensor *gradOutput,
                  THCTensor *gradWeight,
                  THCTensor *gradBias,     // [OPTIONAL]
                  THCTensor *columns,
                  THCTensor *ones,
                  int kW, int kH,
                  int dW, int dH,
                  int padW, int padH,
                  int adjW, int adjH,
                  accreal scale);

THC_API void THNN_(SpatialMaxPooling_updateOutput)(
                  THCState *state,
                  THCTensor *input,
                  THCTensor *output,
                  THCIndexTensor *indices,
                  int kW, int kH,
                  int dW, int dH,
                  int padW, int padH,
                  bool ceil_mode);

THC_API void THNN_(SpatialMaxPooling_updateGradInput)(
                  THCState *state,
                  THCTensor *input,
                  THCTensor *gradOutput,
                  THCTensor *gradInput,
                  THCIndexTensor *indices,
                  int kW, int kH,
                  int dW, int dH,
                  int padW, int padH,
                  bool ceil_mode);

<<<<<<< HEAD
THC_API void THNN_(SpatialReflectionPadding_updateOutput)(
                  THCState *state,
                  THCTensor *input,
                  THCTensor *output,
                  int padL, int padR,
                  int padT, int padB);

THC_API void THNN_(SpatialReflectionPadding_updateGradInput)(
=======
THC_API void THNN_(SpatialMaxUnpooling_updateOutput)(
                  THCState *state,
                  THCTensor *input,
                  THCTensor *output,
                  THCIndexTensor *indices,
                  int owidth, int oheight);

THC_API void THNN_(SpatialMaxUnpooling_updateGradInput)(
>>>>>>> 40b3e490
                  THCState *state,
                  THCTensor *input,
                  THCTensor *gradOutput,
                  THCTensor *gradInput,
<<<<<<< HEAD
                  int padL, int padR,
                  int padT, int padB);
=======
                  THCIndexTensor *indices,
                  int owidth, int oheight);
>>>>>>> 40b3e490

THC_API void THNN_(SpatialSubSampling_updateOutput)(
                  THCState *state,
                  THCTensor *input,
                  THCTensor *output,
                  THCTensor *weight,
                  THCTensor *bias,
                  int kW, int kH,
                  int dW, int dH);

THC_API void THNN_(SpatialSubSampling_updateGradInput)(
                  THCState *state,
                  THCTensor *input,
                  THCTensor *gradOutput,
                  THCTensor *gradInput,
                  THCTensor *weight,
                  int kW, int kH,
                  int dW, int dH);

THC_API void THNN_(SpatialSubSampling_accGradParameters)(
                  THCState *state,
                  THCTensor *input,
                  THCTensor *gradOutput,
                  THCTensor *gradWeight,
                  THCTensor *gradBias,
                  int kW, int kH,
                  int dW, int dH,
                  accreal scale);

THC_API void THNN_(SpatialUpSamplingBilinear_updateOutput)(
                  THCState *state,
                  THCTensor *input,
                  THCTensor *output,
                  int outputHeight,
                  int outputWidth,
                  bool align_corners);

THC_API void THNN_(SpatialUpSamplingBilinear_updateGradInput)(
                  THCState *state,
                  THCTensor *gradOutput,
                  THCTensor *gradInput,
                  int nbatch,
                  int nchannels,
                  int inputHeight,
                  int inputWidth,
                  int outputHeight,
                  int outputWidth,
                  bool align_corners);

THC_API void THNN_(SpatialUpSamplingBicubic_updateOutput)(
                  THCState *state,
                  THCTensor *input,
                  THCTensor *output,
                  int outputHeight,
                  int outputWidth,
                  bool align_corners);

THC_API void THNN_(SpatialUpSamplingBicubic_updateGradInput)(
                  THCState *state,
                  THCTensor *gradOutput,
                  THCTensor *gradInput,
                  int nbatch,
                  int nchannels,
                  int inputHeight,
                  int inputWidth,
                  int outputHeight,
                  int outputWidth,
                  bool align_corners);

THC_API void THNN_(SpatialUpSamplingNearest_updateGradInput)(
                  THCState *state,
                  THCTensor *gradOutput,
                  THCTensor *gradInput,
                  int nbatch,
                  int nchannels,
                  int inputHeight,
                  int inputWidth,
                  int outputHeight,
                  int outputWidth);

THC_API void THNN_(SpatialUpSamplingNearest_updateOutput)(
                  THCState *state,
                  THCTensor *input,
                  THCTensor *output,
                  int outputHeight,
                  int outputWidth);

THC_API void THNN_(RReLU_updateOutput)(
                  THCState *state,
                  THCTensor *input,
                  THCTensor *output,
                  THCTensor *noise,
                  double lower,
                  double upper,
                  bool train,
                  bool inplace,
                  void *generator);

THC_API void THNN_(RReLU_updateGradInput)(
                  THCState *state,
                  THCTensor *input,
                  THCTensor *gradOutput,
                  THCTensor *gradInput,
                  THCTensor *noise,
                  double lower,
                  double upper,
                  bool train,
                  bool inplace);

THC_API void THNN_(Sigmoid_updateOutput)(
                  THCState *state,
                  THCTensor *input,
                  THCTensor *output);

THC_API void THNN_(Sigmoid_updateGradInput)(
                  THCState *state,
                  THCTensor *gradOutput,
                  THCTensor *gradInput,
                  THCTensor *output);

THC_API void THNN_(SoftMarginCriterion_updateOutput)(
                  THCState *state,
                  THCTensor *input,
                  THCTensor *target,
                  THCTensor *output,
                  int64_t reduction);

THC_API void THNN_(SoftMarginCriterion_updateGradInput)(
                  THCState *state,
                  THCTensor *input,
                  THCTensor *target,
                  THCTensor *gradOutput,
                  THCTensor *gradInput,
                  int64_t reduction);

THC_API void THNN_(SoftPlus_updateOutput)(
                  THCState *state,
                  THCTensor *input,
                  THCTensor *output,
                  accreal beta,
                  accreal threshold);

THC_API void THNN_(SoftPlus_updateGradInput)(
                  THCState *state,
                  THCTensor *input,
                  THCTensor *gradOutput,
                  THCTensor *gradInput,
                  THCTensor *output,
                  accreal beta,
                  accreal threshold);

THC_API void THNN_(SoftShrink_updateOutput)(
                  THCState *state,
                  THCTensor *input,
                  THCTensor *output,
                  accreal lambda);

THC_API void THNN_(SoftShrink_updateGradInput)(
                  THCState *state,
                  THCTensor *input,
                  THCTensor *gradOutput,
                  THCTensor *gradInput,
                  accreal lambda);

THC_API void THNN_(Square_updateOutput)(
                  THCState *state,
                  THCTensor *input,
                  THCTensor *output);

THC_API void THNN_(Square_updateGradInput)(
                  THCState *state,
                  THCTensor *input,
                  THCTensor *gradOutput,
                  THCTensor *gradInput);

THC_API void THNN_(Sqrt_updateOutput)(
                  THCState *state,
                  THCTensor *input,
                  THCTensor *output,
                  accreal eps);

THC_API void THNN_(Sqrt_updateGradInput)(
                  THCState *state,
                  THCTensor *input,
                  THCTensor *gradOutput,
                  THCTensor *gradInput,
                  THCTensor *output);

THC_API void THNN_(Tanh_updateOutput)(
                  THCState *state,
                  THCTensor *input,
                  THCTensor *output);

THC_API void THNN_(Tanh_updateGradInput)(
                  THCState *state,
                  THCTensor *gradOutput,
                  THCTensor *gradInput,
                  THCTensor *output);

THC_API void THNN_(TemporalConvolution_updateOutput)(
                  THCState *state,
                  THCTensor *input,
                  THCTensor *output,
                  THCTensor *weight,
                  THCTensor *bias,
                  int kW, int dW,
                  int inputFrameSize,
                  int outputFrameSize);

THC_API void THNN_(TemporalConvolution_updateGradInput)(
                  THCState* state,
                  THCTensor *input,
                  THCTensor *gradOutput,
                  THCTensor *gradInput,
                  THCTensor *weight,
                  int kW, int dW);

THC_API void THNN_(TemporalConvolution_accGradParameters)(
                  THCState *state,
                  THCTensor *input,
                  THCTensor *gradOutput,
                  THCTensor *gradWeight,
                  THCTensor *gradBias,
                  int kW, int dW,
                  accreal scale);

THC_API void THNN_(TemporalMaxPooling_updateOutput)(
                  THCState *state,
                  THCTensor *input,
                  THCTensor *output,
                  THCIndexTensor *indices,
                  int kW, int dW);

THC_API void THNN_(TemporalMaxPooling_updateGradInput)(
                  THCState *state,
                  THCTensor *input,
                  THCTensor *gradOutput,
                  THCTensor *gradInput,
                  THCIndexTensor *indices,
                  int kW, int dW);

THC_API void THNN_(TemporalRowConvolution_updateOutput)(
                  THCState *state,
                  THCTensor *input,
                  THCTensor *output,
                  THCTensor *weight,
                  THCTensor *bias,          // [OPTIONAL]
                  THCTensor *finput,
                  THCTensor *fgradInput,
                  int kW,
                  int dW,
                  int padW,
                  bool featFirst);

THC_API void THNN_(TemporalRowConvolution_updateGradInput)(
                  THCState *state,
                  THCTensor *input,
                  THCTensor *gradOutput,
                  THCTensor *gradInput,
                  THCTensor *weight,
                  THCTensor *finput,
                  THCTensor *fgradInput,
                  int kW,
                  int dW,
                  int padW,
                  bool featFirst);

THC_API void THNN_(TemporalRowConvolution_accGradParameters)(
                  THCState *state,
                  THCTensor *input,
                  THCTensor *gradOutput,
                  THCTensor *gradWeight,
                  THCTensor *gradBias,
                  THCTensor *finput,
                  THCTensor *fgradInput,
                  int kW,
                  int dW,
                  int padW,
                  bool featFirst,
                  accreal scale);

THC_API void THNN_(TemporalUpSamplingLinear_updateOutput)(
                  THCState *state,
                  THCTensor *input,
                  THCTensor *output,
                  int outputWidth,
                  bool align_corners);

THC_API void THNN_(TemporalUpSamplingLinear_updateGradInput)(
                  THCState *state,
                  THCTensor *gradOutput,
                  THCTensor *gradInput,
                  int nbatch,
                  int nchannels,
                  int inputWidth,
                  int outputWidth,
                  bool align_corners);

THC_API void THNN_(TemporalUpSamplingNearest_updateGradInput)(
                  THCState *state,
                  THCTensor *gradOutput,
                  THCTensor *gradInput,
                  int nbatch,
                  int nchannels,
                  int inputWidth,
                  int outputWidth);

THC_API void THNN_(TemporalUpSamplingNearest_updateOutput)(
                  THCState *state,
                  THCTensor *input,
                  THCTensor *output,
                  int outputWidth);

THC_API void THNN_(VolumetricAveragePooling_updateOutput)(
                  THCState *state,
                  THCTensor *input,
                  THCTensor *output,
                  int kT, int kW, int kH,
                  int dT, int dW, int dH,
                  int padT, int padW, int padH,
                  bool ceil_mode,
                  bool count_include_pad);

THC_API void THNN_(VolumetricAveragePooling_updateGradInput)(
                  THCState *state,
                  THCTensor *input,
                  THCTensor *gradOutput,
                  THCTensor *gradInput,
                  int kT, int kW, int kH,
                  int dT, int dW, int dH,
                  int padT, int padW, int padH,
                  bool ceil_mode,
                  bool count_include_pad);

// VolumetricConvolution is legacy and purposefully not bound by ATen
THC_API void THNN_(VolumetricConvolution_updateOutput)(
                  THCState *state,
                  THCTensor *input,
                  THCTensor *output,
                  THCTensor *weight,
                  THCTensor *bias,         // [OPTIONAL]
                  THCTensor *finput,
                  THCTensor *fgradInput,
                  int dT, int dW, int dH,
                  int padT, int padW, int padH);

THC_API void THNN_(VolumetricConvolution_updateGradInput)(
                  THCState *state,
                  THCTensor *input,
                  THCTensor *gradOutput,
                  THCTensor *gradInput,
                  THCTensor *weight,
                  THCTensor *finput,
                  int dT, int dW, int dH,
                  int padT, int padW, int padH);

THC_API void THNN_(VolumetricConvolution_accGradParameters)(
                  THCState *state,
                  THCTensor *input,
                  THCTensor *gradOutput,
                  THCTensor *gradWeight,
                  THCTensor *gradBias,     // [OPTIONAL]
                  THCTensor *finput,
                  THCTensor *fgradInput,
                  int dT, int dW, int dH,
                  int padT, int padW, int padH,
                  accreal scale);

THC_API void THNN_(VolumetricDilatedConvolution_updateOutput)(
                  THCState *state,
                  THCTensor  *input,
                  THCTensor  *output,
                  THCTensor  *weight,
                  THCTensor  *bias,        // [OPTIONAL]
                  THCTensor  *columns,
                  THCTensor  *ones,
                  int kT, int kW, int kH,
                  int dT, int dW, int dH,
                  int padT, int padW, int padH,
                  int dilationT, int dilationW, int dilationH);

THC_API void THNN_(VolumetricDilatedConvolution_updateGradInput)(
                  THCState *state,
                  THCTensor  *input,
                  THCTensor  *gradOutput,
                  THCTensor  *gradInput,
                  THCTensor  *weight,
                  THCTensor  *columns,
                  int kT, int kW, int kH,
                  int dT, int dW, int dH,
                  int padT, int padW, int padH,
                  int dilationT, int dilationW, int dilationH);

THC_API void THNN_(VolumetricDilatedConvolution_accGradParameters)(
                  THCState *state,
                  THCTensor  *input,
                  THCTensor  *gradOutput,
                  THCTensor  *gradWeight,
                  THCTensor  *gradBias,    // [OPTIONAL]
                  THCTensor  *columns,
                  THCTensor  *ones,
                  int kT, int kW, int kH,
                  int dT, int dW, int dH,
                  int padT, int padW, int padH,
                  int dilationT, int dilationW, int dilationH,
                  accreal scale);

THC_API void THNN_(VolumetricFullDilatedConvolution_updateOutput)(
                  THCState *state,
                  THCTensor  *input,
                  THCTensor  *output,
                  THCTensor  *weight,
                  THCTensor  *bias,        // [OPTIONAL]
                  THCTensor  *finput,
                  THCTensor  *fgradInput,
                  int kT, int kW, int kH,
                  int dT, int dW, int dH,
                  int padT, int padW, int padH,
                  int dilationT, int dilationW, int dilationH,
                  int adjT, int adjW, int adjH);

THC_API void THNN_(VolumetricFullDilatedConvolution_updateGradInput)(
                  THCState *state,
                  THCTensor  *input,
                  THCTensor  *gradOutput,
                  THCTensor  *gradInput,
                  THCTensor  *weight,
                  THCTensor  *finput,
                  THCTensor  *fgradInput,
                  int kT, int kW, int kH,
                  int dT, int dW, int dH,
                  int padT, int padW, int padH,
                  int dilationT, int dilationW, int dilationH,
                  int adjT, int adjW, int adjH);

THC_API void THNN_(VolumetricFullDilatedConvolution_accGradParameters)(
                  THCState *state,
                  THCTensor  *input,
                  THCTensor  *gradOutput,
                  THCTensor  *gradWeight,  // [OPTIONAL]
                  THCTensor  *gradBias,    // [OPTIONAL]
                  THCTensor  *finput,
                  THCTensor  *fgradInput,
                  int kT, int kW, int kH,
                  int dT, int dW, int dH,
                  int padT, int padW, int padH,
                  int dilationT, int dilationW, int dilationH,
                  int adjT, int adjW, int adjH,
                  accreal scale);

THC_API void THNN_(VolumetricDilatedMaxPooling_updateOutput)(
                  THCState *state,
                  THCTensor *input,
                  THCTensor *output,
                  THCIndexTensor *indices,
                  int kT, int kW, int kH,
                  int dT, int dW, int dH,
                  int padT, int padW, int padH,
                  int dilationT, int dilationW, int dilationH,
                  bool ceilMode);

THC_API void THNN_(VolumetricDilatedMaxPooling_updateGradInput)(
                  THCState *state,
                  THCTensor *input,
                  THCTensor *gradOutput,
                  THCTensor *gradInput,
                  THCIndexTensor *indices,
                  int kT, int kW, int kH,
                  int dT, int dW, int dH,
                  int padT, int padW, int padH,
                  int dilationT, int dilationW, int dilationH,
                  bool ceilMode);

THC_API void THNN_(VolumetricFullConvolution_updateOutput)(
                  THCState *state,
                  THCTensor  *input,
                  THCTensor  *output,
                  THCTensor  *weight,
                  THCTensor  *bias,        // [OPTIONAL]
                  THCTensor  *finput,
                  THCTensor  *fgradInput,
                  int kT, int kW, int kH,
                  int dT, int dW, int dH,
                  int padT, int padW, int padH,
                  int adjT, int adjW, int adjH);

THC_API void THNN_(VolumetricFullConvolution_updateGradInput)(
                  THCState *state,
                  THCTensor  *input,
                  THCTensor  *gradOutput,
                  THCTensor  *gradInput,
                  THCTensor  *weight,
                  THCTensor  *finput,
                  THCTensor  *fgradInput,
                  int kT, int kW, int kH,
                  int dT, int dW, int dH,
                  int padT, int padW, int padH,
                  int adjT, int adjW, int adjH);

THC_API void THNN_(VolumetricFullConvolution_accGradParameters)(
                  THCState *state,
                  THCTensor  *input,
                  THCTensor  *gradOutput,
                  THCTensor  *gradWeight,  // [OPTIONAL]
                  THCTensor  *gradBias,    // [OPTIONAL]
                  THCTensor  *finput,
                  THCTensor  *fgradInput,
                  int kT, int kW, int kH,
                  int dT, int dW, int dH,
                  int padT, int padW, int padH,
                  int adjT, int adjW, int adjH,
                  accreal scale);

THC_API void THNN_(VolumetricMaxPooling_updateOutput)(
                  THCState *state,
                  THCTensor *input,
                  THCTensor *output,
                  THCIndexTensor *indices,
                  int kT, int kW, int kH,
                  int dT, int dW, int dH,
                  int padT, int padW, int padH,
                  bool ceilMode);

THC_API void THNN_(VolumetricMaxPooling_updateGradInput)(
                  THCState *state,
                  THCTensor *input,
                  THCTensor *gradOutput,
                  THCTensor *gradInput,
                  THCIndexTensor *indices,
                  int kT, int kW, int kH,
                  int dT, int dW, int dH,
                  int padT, int padW, int padH,
                  bool ceilMode);

THC_API void THNN_(VolumetricAdaptiveMaxPooling_updateOutput)(
                  THCState *state,
                  THCTensor *input,
                  THCTensor *output,
                  THCIndexTensor *indices,
                  int osizeT,
                  int osizeW,
                  int osizeH);

THC_API void THNN_(VolumetricAdaptiveMaxPooling_updateGradInput)(
                  THCState *state,
                  THCTensor *input,
                  THCTensor *gradOutput,
                  THCTensor *gradInput,
                  THCIndexTensor *indices);

THC_API void THNN_(VolumetricAdaptiveAveragePooling_updateOutput)(
                  THCState *state,
                  THCTensor *input,
                  THCTensor *output,
                  int osizeT,
                  int osizeW,
                  int osizeH);

THC_API void THNN_(VolumetricAdaptiveAveragePooling_updateGradInput)(
                  THCState *state,
                  THCTensor *input,
                  THCTensor *gradOutput,
                  THCTensor *gradInput);

THC_API void THNN_(VolumetricUpSamplingNearest_updateGradInput)(
                  THCState *state,
                  THCTensor *gradOutput,
                  THCTensor *gradInput,
                  int nbatch,
                  int nchannels,
                  int inputDepth,
                  int inputHeight,
                  int inputWidth,
                  int outputDepth,
                  int outputHeight,
                  int outputWidth);

THC_API void THNN_(VolumetricUpSamplingNearest_updateOutput)(
                  THCState *state,
                  THCTensor *input,
                  THCTensor *output,
                  int outputDepth,
                  int outputHeight,
                  int outputWidth);

THC_API void THNN_(VolumetricUpSamplingTrilinear_updateOutput)(
                  THCState *state,
                  THCTensor *input,
                  THCTensor *output,
                  int outputDepth,
                  int outputHeight,
                  int outputWidth,
                  bool align_corners);

THC_API void THNN_(VolumetricUpSamplingTrilinear_updateGradInput)(
                  THCState *state,
                  THCTensor *gradOutput,
                  THCTensor *gradInput,
                  int nbatch,
                  int nchannels,
                  int inputDepth,
                  int inputHeight,
                  int inputWidth,
                  int outputDepth,
                  int outputHeight,
                  int outputWidth,
                  bool align_corners);

#endif<|MERGE_RESOLUTION|>--- conflicted
+++ resolved
@@ -814,37 +814,6 @@
                   int padW, int padH,
                   bool ceil_mode);
 
-<<<<<<< HEAD
-THC_API void THNN_(SpatialReflectionPadding_updateOutput)(
-                  THCState *state,
-                  THCTensor *input,
-                  THCTensor *output,
-                  int padL, int padR,
-                  int padT, int padB);
-
-THC_API void THNN_(SpatialReflectionPadding_updateGradInput)(
-=======
-THC_API void THNN_(SpatialMaxUnpooling_updateOutput)(
-                  THCState *state,
-                  THCTensor *input,
-                  THCTensor *output,
-                  THCIndexTensor *indices,
-                  int owidth, int oheight);
-
-THC_API void THNN_(SpatialMaxUnpooling_updateGradInput)(
->>>>>>> 40b3e490
-                  THCState *state,
-                  THCTensor *input,
-                  THCTensor *gradOutput,
-                  THCTensor *gradInput,
-<<<<<<< HEAD
-                  int padL, int padR,
-                  int padT, int padB);
-=======
-                  THCIndexTensor *indices,
-                  int owidth, int oheight);
->>>>>>> 40b3e490
-
 THC_API void THNN_(SpatialSubSampling_updateOutput)(
                   THCState *state,
                   THCTensor *input,
