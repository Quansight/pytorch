#ifndef THC_GENERIC_FILE
#define THC_GENERIC_FILE "THCUNN/generic/THCUNN.h"
#else

#include <ATen/core/Reduction.h>

THC_API void THNN_(Abs_updateOutput)(
                  THCState *state,
                  THCTensor *input,
                  THCTensor *output);

THC_API void THNN_(Abs_updateGradInput)(
                  THCState *state,
                  THCTensor *input,
                  THCTensor *gradOutput,
                  THCTensor *gradInput);

THC_API void THNN_(AbsCriterion_updateOutput)(
                  THCState *state,
                  THCTensor *input,
                  THCTensor *target,
                  THCTensor *output,
                  int64_t reduction);

THC_API void THNN_(AbsCriterion_updateGradInput)(
                  THCState *state,
                  THCTensor *input,
                  THCTensor *target,
                  THCTensor *gradOutput,
                  THCTensor *gradInput,
                  int64_t reduction);

THC_API void THNN_(BCECriterion_updateOutput)(
                  THCState *state,
                  THCTensor *input,
                  THCTensor *target,
                  THCTensor *output,
                  int64_t reduction,
                  THCTensor *weights);         // [OPTIONAL]

THC_API void THNN_(BCECriterion_updateGradInput)(
                  THCState *state,
                  THCTensor *input,
                  THCTensor *target,
                  THCTensor *gradOutput,
                  THCTensor *gradInput,
                  int64_t reduction,
                  THCTensor *weights);         // [OPTIONAL]

THC_API void THNN_(ClassNLLCriterion_updateOutput)(
                  THCState *state,
                  THCTensor *input,
                  THCIndexTensor *target,
                  THCTensor *output,
                  int64_t reduction,
                  THCTensor *weights,       // [OPTIONAL]
                  THCTensor *total_weight,
                  int64_t ignore_index);

THC_API void THNN_(ClassNLLCriterion_updateGradInput)(
                  THCState *state,
                  THCTensor *input,
                  THCIndexTensor *target,
                  THCTensor *gradOutput,
                  THCTensor *gradInput,
                  int64_t reduction,
                  THCTensor *weights,       // [OPTIONAL]
                  THCTensor *total_weight,
                  int64_t ignore_index);

THC_API void THNN_(DistKLDivCriterion_updateOutput)(
                  THCState *state,
                  THCTensor *input,
                  THCTensor *target,
                  THCTensor *output,
                  int64_t reduction);

THC_API void THNN_(DistKLDivCriterion_updateGradInput)(
                  THCState *state,
                  THCTensor *input,
                  THCTensor *target,
                  THCTensor *gradOutput,
                  THCTensor *gradInput,
                  int64_t reduction);

THC_API void THNN_(ELU_updateOutput)(
                  THCState *state,
                  THCTensor *input,
                  THCTensor *output,
                  accreal alpha,
                  accreal scale,
                  accreal input_scale,
                  bool inplace);

THC_API void THNN_(ELU_updateGradInput)(
                  THCState *state,
                  THCTensor *gradOutput,
                  THCTensor *gradInput,
                  THCTensor *output,
                  accreal alpha,
                  accreal scale,
                  accreal input_scale);

THC_API void THNN_(FeatureLPPooling_updateOutput)(
                  THCState* state,
                  THCTensor* inputTH,
                  THCTensor* outputTH,
                  accreal power,
                  int width,
                  int stride,
                  bool batchMode);

THC_API void THNN_(FeatureLPPooling_updateGradInput)(
                  THCState* state,
                  THCTensor* gradOutputTH,
                  THCTensor* inputTH,
                  THCTensor* outputTH,
                  THCTensor* gradInputTH,
                  accreal power,
                  int width,
                  int stride,
                  bool batchMode);

THC_API void THNN_(HardTanh_updateOutput)(
                  THCState *state,
                  THCTensor *input,
                  THCTensor *output,
                  accreal min_val,
                  accreal max_val,
                  bool inplace);

THC_API void THNN_(HardTanh_updateGradInput)(
                  THCState *state,
                  THCTensor *input,
                  THCTensor *gradOutput,
                  THCTensor *gradInput,
                  accreal min_val,
                  accreal max_val,
                  bool inplace);

THC_API void THNN_(GatedLinear_updateOutput)(
                  THCState *state,
                  THCTensor *input,
                  THCTensor *output,
                  int dim);

THC_API void THNN_(GatedLinear_updateGradInput)(
                  THCState *state,
                  THCTensor *input,
                  THCTensor *gradOutput,
                  THCTensor *gradInput,
                  int dim);

THC_API void THNN_(Im2Col_updateOutput)(
                  THCState *state,
                  THCTensor *input,
                  THCTensor *output,
                  int64_t kH, int64_t kW,
                  int64_t dH, int64_t dW,
                  int64_t padH, int64_t padW,
                  int64_t sH, int64_t sW);

THC_API void THNN_(Im2Col_updateGradInput)(
                  THCState *state,
                  THCTensor *gradOutput,
                  THCTensor *gradInput,
                  int64_t inputHeight, int64_t inputWidth,
                  int64_t kH, int64_t kW,
                  int64_t dH, int64_t dW,
                  int64_t padH, int64_t padW,
                  int64_t sH, int64_t sW);

THC_API void THNN_(Col2Im_updateOutput)(
                  THCState *state,
                  THCTensor *input,
                  THCTensor *output,
                  int64_t outputHeight, int64_t outputWidth,
                  int64_t kH, int64_t kW,
                  int64_t dH, int64_t dW,
                  int64_t padH, int64_t padW,
                  int64_t sH, int64_t sW);

 THC_API void THNN_(Col2Im_updateGradInput)(
                  THCState *state,
                  THCTensor *gradOutput,
                  THCTensor *gradInput,
                  int64_t kH, int64_t kW,
                  int64_t dH, int64_t dW,
                  int64_t padH, int64_t padW,
                  int64_t sH, int64_t sW);

THC_API void THNN_(LeakyReLU_updateOutput)(
                  THCState *state,
                  THCTensor *input,
                  THCTensor *output,
                  accreal negval,
                  bool inplace);

THC_API void THNN_(LeakyReLU_updateGradInput)(
                  THCState *state,
                  THCTensor *input,
                  THCTensor *gradOutput,
                  THCTensor *gradInput,
                  accreal negval,
                  bool inplace);

THC_API void THNN_(LogSigmoid_updateOutput)(
                  THCState *state,
                  THCTensor *input,
                  THCTensor *output,
                  THCTensor *buffer);

THC_API void THNN_(LogSigmoid_updateGradInput)(
                  THCState *state,
                  THCTensor *input,
                  THCTensor *gradOutput,
                  THCTensor *gradInput,
                  THCTensor *buffer);

THC_API void THNN_(LookupTable_accGradParameters)(
                  THCState *state,
                  THCIndexTensor *input,
                  THCTensor *gradOutput,
                  THCTensor *gradWeight,
                  THCIndexTensor *count,
                  THCIndexTensor *sorted,       // [OPTIONAL]
                  THCIndexTensor *indices,      // [OPTIONAL]
                  bool scaleGradByFreq,
                  int paddingValue,
                  accreal scale);

THC_API void THNN_(LookupTable_renorm)(
                  THCState *state,
                  THCIndexTensor *idx,
                  THCTensor *weight,
                  accreal maxNorm,
                  accreal normType);

THC_API void THNN_(LookupTableBag_updateOutput)(
           THCState *state,
           THCIndexTensor *input,
           THCIndexTensor *offsets,
           THCTensor *weight,
           THCTensor *output,
           THCIndexTensor *offset2bag,
           int mode,
           THCIndexTensor *seq_length);       // [OPTIONAL]

THC_API void THNN_(LookupTableBag_accGradParameters)(
           THCState *state,
           THCIndexTensor *input,
           THCTensor *gradOutput,
           THCTensor *gradWeight,
           THCIndexTensor *offset2bag,
           THCIndexTensor *count,
           THCIndexTensor *sortedIndices,
           THCIndexTensor *origIndices,
           bool scaleGradByFreq,
           int mode,
           THCIndexTensor *seq_length,        // [OPTIONAL]
           accreal scale_);

THC_API void THNN_(L1Cost_updateOutput)(
                  THCState *state,
                  THCTensor *input,
                  THCTensor *output);

THC_API void THNN_(L1Cost_updateGradInput)(
                  THCState *state,
                  THCTensor *input,
                  THCTensor *gradOutput,       // [OPTIONAL]
                  THCTensor *gradInput);

THC_API void THNN_(MarginCriterion_updateOutput)(
                  THCState *state,
                  THCTensor *input,
                  THCTensor *target,
                  THCTensor *output,
                  bool sizeAverage,
                  accreal margin);

THC_API void THNN_(MarginCriterion_updateGradInput)(
                  THCState *state,
                  THCTensor *input,
                  THCTensor *target,
                  THCTensor *gradInput,
                  bool sizeAverage,
                  accreal margin);

THC_API void THNN_(MSECriterion_updateOutput)(
                  THCState *state,
                  THCTensor *input,
                  THCTensor *target,
                  THCTensor *output,
                  int64_t reduction);

THC_API void THNN_(MSECriterion_updateGradInput)(
                  THCState *state,
                  THCTensor *input,
                  THCTensor *target,
                  THCTensor *gradOutput,
                  THCTensor *gradInput,
                  int64_t reduction);

THC_API void THNN_(MultiLabelMarginCriterion_updateOutput)(
                  THCState *state,
                  THCTensor *input,
                  THCIndexTensor *target,
                  THCTensor *output,
                  THCTensor *istarget,
                  int64_t reduction);

THC_API void THNN_(MultiLabelMarginCriterion_updateGradInput)(
                  THCState *state,
                  THCTensor *input,
                  THCIndexTensor *target,
                  THCTensor *gradOutput,
                  THCTensor *gradInput,
                  THCTensor *istarget,
                  int64_t reduction);

THC_API void THNN_(MultiMarginCriterion_updateOutput)(
                  THCState *state,
                  THCTensor *input,
                  THCIndexTensor *target,
                  THCTensor *output,
                  int64_t reduction,
                  int p,
                  THCTensor *weights,           // [OPTIONAL]
                  accreal margin);

THC_API void THNN_(MultiMarginCriterion_updateGradInput)(
                  THCState *state,
                  THCTensor *input,
                  THCIndexTensor *target,
                  THCTensor *gradOutput,
                  THCTensor *gradInput,
                  int64_t reduction,
                  int p,
                  THCTensor *weights,           // [OPTIONAL]
                  accreal margin);
THC_API void THNN_(SmoothL1Criterion_updateOutput)(
                  THCState *state,
                  THCTensor *input,
                  THCTensor *target,
                  THCTensor *output,
                  int64_t reduction);

THC_API void THNN_(SmoothL1Criterion_updateGradInput)(
                  THCState *state,
                  THCTensor *input,
                  THCTensor *target,
                  THCTensor *gradOutput,
                  THCTensor *gradInput,
                  int64_t reduction);

THC_API void THNN_(IndexLinear_updateOutput)(
                  THCState *state,
                  THCIndexTensor *keys,
                  int64_t keysOffset,
                  THCTensor *values,
                  THCIndexTensor *sizes,
                  THCIndexTensor *cumSumSizes,
                  THCTensor *output,
                  THCTensor *weight,
                  THCTensor *bias,
                  THCTensor *normalizedValues,
                  int   train);

THC_API void THNN_(IndexLinear_accGradParameters)(
                  THCState *state,
                  THCIndexTensor *keys,
                  int64_t keysOffset,
                  THCTensor *values,
                  THCIndexTensor *sizes,
                  THCIndexTensor *cumSumSizes,
                  THCTensor *gradOutput,
                  THCTensor *gradWeight,
                  THCTensor *gradBias,
                  THCTensor *weight,
                  THCTensor *bias,
                  THCTensor* valuesBuffer,
                  accreal weightDecay,
                  accreal scale);

THC_API void THNN_(IndexLinear_accUpdateGradParameters)(
                  THCState *state,
                  THCIndexTensor *keys,
                  int64_t keysOffset,
                  THCTensor *values,
                  THCIndexTensor *sizes,
                  THCIndexTensor *cumSumSizes,
                  THCTensor *gradOutput,
                  THCTensor *weight,
                  THCTensor *bias,
                  accreal weightDecay,
                  accreal scale);

THC_API void THNN_(IndexLinear_updateParameters)(
                  THCState *state,
                  THCTensor *gradWeight,
                  THCTensor *gradBias,
                  THCTensor *weight,
                  THCTensor *bias,
                  THCIndexTensor *runningKeys,
                  THCIndexTensor *cumSumSizes,
                  int64_t keysOffset,
                  accreal weightDecay,
                  accreal learningRate);

THC_API void THNN_(SpatialAveragePooling_updateOutput)(
                  THCState *state,
                  THCTensor *input,
                  THCTensor *output,
                  int kW, int kH,
                  int dW, int dH,
                  int padW, int padH,
                  bool ceil_mode,
                  bool count_include_pad);

THC_API void THNN_(SpatialAveragePooling_updateGradInput)(
                  THCState *state,
                  THCTensor *input,
                  THCTensor *gradOutput,
                  THCTensor *gradInput,
                  int kW, int kH,
                  int dW, int dH,
                  int padW, int padH,
                  bool ceil_mode,
                  bool count_include_pad);

THC_API void THNN_(SpatialClassNLLCriterion_updateOutput)(
                  THCState *state,
                  THCTensor *input,
                  THCIndexTensor *target,
                  THCTensor *output,
                  int64_t reduction,
                  THCTensor *weights,       // [OPTIONAL]
                  THCTensor *total_weight,
                  int64_t ignore_index);

THC_API void THNN_(SpatialClassNLLCriterion_updateGradInput)(
                  THCState *state,
                  THCTensor *input,
                  THCIndexTensor *target,
                  THCTensor *gradOutput,
                  THCTensor *gradInput,
                  int64_t reduction,
                  THCTensor *weights,       // [OPTIONAL]
                  THCTensor *total_weight,
                  int64_t ignore_index);

THC_API void THNN_(SpatialConvolutionLocal_updateOutput)(
                  THCState *state,
                  THCTensor *input,
                  THCTensor *output,
                  THCTensor *weight,
                  THCTensor *bias,
                  THCTensor *finput,
                  THCTensor *fgradInput,
                  int kW, int kH,
                  int dW, int dH,
                  int padW, int padH,
                  int64_t inputWidth, int64_t inputHeight,
                  int64_t outputWidth, int64_t outputHeight);

THC_API void THNN_(SpatialConvolutionLocal_updateGradInput)(
                  THCState *state,
                  THCTensor *input,
                  THCTensor *gradOutput,
                  THCTensor *gradInput,
                  THCTensor *weight,
                  THCTensor *finput,
                  THCTensor *fgradInput,
                  int kW, int kH,
                  int dW, int dH,
                  int padW, int padH,
                  int64_t inputWidth, int64_t inputHeight,
                  int64_t outputWidth, int64_t outputHeight);

THC_API void THNN_(SpatialConvolutionLocal_accGradParameters)(
                  THCState *state,
                  THCTensor *input,
                  THCTensor *gradOutput,
                  THCTensor *gradWeight,
                  THCTensor *gradBias,
                  THCTensor *finput,
                  THCTensor *fgradInput,
                  int kW, int kH,
                  int dW, int dH,
                  int padW, int padH,
                  int64_t inputWidth, int64_t inputHeight,
                  int64_t outputWidth, int64_t outputHeight,
                  accreal scale);

THC_API void THNN_(SpatialConvolutionMM_updateOutput)(
                  THCState *state,
                  THCTensor *input,
                  THCTensor *output,
                  THCTensor *weight,
                  THCTensor *bias,              // [OPTIONAL]
                  THCTensor *columns,
                  THCTensor *ones,
                  int kW, int kH,
                  int dW, int dH,
                  int padW, int padH);

THC_API void THNN_(SpatialConvolutionMM_updateGradInput)(
                  THCState *state,
                  THCTensor *input,
                  THCTensor *gradOutput,
                  THCTensor *gradInput,
                  THCTensor *weight,
                  THCTensor *columns,
                  THCTensor *ones,
                  int kW, int kH,
                  int dW, int dH,
                  int padW, int padH);

THC_API void THNN_(SpatialConvolutionMM_accGradParameters)(
                  THCState *state,
                  THCTensor *input,
                  THCTensor *gradOutput,
                  THCTensor *gradWeight,
                  THCTensor *gradBias,          // [OPTIONAL]
                  THCTensor *columns,
                  THCTensor *ones,
                  int kW, int kH,
                  int dW, int dH,
                  int padW, int padH,
                  accreal scale);

THC_API void THNN_(SpatialDepthwiseConvolution_updateOutput)(
                  THCState *state,
                  THCTensor *input,
                  THCTensor *output,
                  THCTensor *weight,
                  THCTensor *bias,              // [OPTIONAL]
                  int kW, int kH,
                  int dW, int dH,
                  int padW, int padH,
                  int dilationW, int dilationH);

THC_API void THNN_(SpatialDepthwiseConvolution_updateGradInput)(
                  THCState *state,
                  THCTensor *input,
                  THCTensor *gradOutput,
                  THCTensor *gradInput,
                  THCTensor *weight,
                  int kW, int kH,
                  int dW, int dH,
                  int padW, int padH,
                  int dilationW, int dilationH);

THC_API void THNN_(SpatialDepthwiseConvolution_accGradParameters)(
                  THCState *state,
                  THCTensor *input,
                  THCTensor *gradOutput,
                  THCTensor *gradWeight,
                  int kW, int kH,
                  int dW, int dH,
                  int padW, int padH,
                  int dilationW, int dilationH);

THC_API void THNN_(SpatialCrossMapLRN_updateOutput)(
                  THCState *state,
                  THCTensor *input,
                  THCTensor *output,
                  THCTensor *scale,
                  int size,
                  accreal alpha,
                  accreal beta,
                  accreal k);

THC_API void THNN_(SpatialCrossMapLRN_updateGradInput)(
                  THCState *state,
                  THCTensor *input,
                  THCTensor *gradOutput,
                  THCTensor *gradInput,
                  THCTensor *scale,
                  THCTensor *output,
                  int size,
                  accreal alpha,
                  accreal beta,
                  accreal k);

THC_API void THNN_(SpatialDilatedConvolution_updateOutput)(
                  THCState *state,
                  THCTensor *input,
                  THCTensor *output,
                  THCTensor *weight,
                  THCTensor *bias,            // [OPTIONAL]
                  THCTensor *columns,
                  THCTensor *ones,
                  int kW, int kH,
                  int dW, int dH,
                  int padW, int padH,
                  int dilationW, int dilationH);

THC_API void THNN_(SpatialDilatedConvolution_updateGradInput)(
                  THCState *state,
                  THCTensor *input,
                  THCTensor *gradOutput,
                  THCTensor *gradInput,
                  THCTensor *weight,
                  THCTensor *columns,
                  int kW, int kH,
                  int dW, int dH,
                  int padW, int padH,
                  int dilationW, int dilationH);

THC_API void THNN_(SpatialDilatedConvolution_accGradParameters)(
                  THCState *state,
                  THCTensor *input,
                  THCTensor *gradOutput,
                  THCTensor *gradWeight,
                  THCTensor *gradBias,        // [OPTIONAL]
                  THCTensor *columns,
                  THCTensor *ones,
                  int kW, int kH,
                  int dW, int dH,
                  int padW, int padH,
                  int dilationW, int dilationH,
                  accreal scale);

THC_API void THNN_(SpatialFullDilatedConvolution_updateOutput)(
                  THCState *state,
                  THCTensor *input,
                  THCTensor *output,
                  THCTensor *weight,
                  THCTensor *bias,          // [OPTIONAL]
                  THCTensor *columns,
                  THCTensor *ones,
                  int kW, int kH,
                  int dW, int dH,
                  int padW, int padH,
                  int dilationW, int dilationH,
                  int adjW, int adjH);

THC_API void THNN_(SpatialFullDilatedConvolution_updateGradInput)(
                  THCState *state,
                  THCTensor *input,
                  THCTensor *gradOutput,
                  THCTensor *gradInput,
                  THCTensor *weight,
                  THCTensor *columns,
                  int kW, int kH,
                  int dW, int dH,
                  int padW, int padH,
                  int dilationW, int dilationH,
                  int adjW, int adjH);

THC_API void THNN_(SpatialFullDilatedConvolution_accGradParameters)(
                  THCState *state,
                  THCTensor *input,
                  THCTensor *gradOutput,
                  THCTensor *gradWeight,
                  THCTensor *gradBias,     // [OPTIONAL]
                  THCTensor *columns,
                  THCTensor *ones,
                  int kW, int kH,
                  int dW, int dH,
                  int padW, int padH,
                  int dilationW, int dilationH,
                  int adjW, int adjH,
                  accreal scale);

THC_API void THNN_(SpatialDilatedMaxPooling_updateOutput)(
                  THCState *state,
                  THCTensor *input,
                  THCTensor *output,
                  THCIndexTensor *indices,
                  int kW, int kH,
                  int dW, int dH,
                  int padW, int padH,
                  int dilationW, int dilationH,
                  bool ceil_mode);

THC_API void THNN_(SpatialDilatedMaxPooling_updateGradInput)(
                  THCState *state,
                  THCTensor *input,
                  THCTensor *gradOutput,
                  THCTensor *gradInput,
                  THCIndexTensor *indices,
                  int kW, int kH,
                  int dW, int dH,
                  int padW, int padH,
                  int dilationW, int dilationH,
                  bool ceil_mode);

THC_API void THNN_(SpatialFullConvolution_updateOutput)(
                  THCState *state,
                  THCTensor *input,
                  THCTensor *output,
                  THCTensor *weight,
                  THCTensor *bias,          // [OPTIONAL]
                  THCTensor *columns,
                  THCTensor *ones,
                  int kW, int kH,
                  int dW, int dH,
                  int padW, int padH,
                  int adjW, int adjH);

THC_API void THNN_(SpatialFullConvolution_updateGradInput)(
                  THCState *state,
                  THCTensor *input,
                  THCTensor *gradOutput,
                  THCTensor *gradInput,
                  THCTensor *weight,
                  THCTensor *columns,
                  int kW, int kH,
                  int dW, int dH,
                  int padW, int padH,
                  int adjW, int adjH);

THC_API void THNN_(SpatialFullConvolution_accGradParameters)(
                  THCState *state,
                  THCTensor *input,
                  THCTensor *gradOutput,
                  THCTensor *gradWeight,
                  THCTensor *gradBias,     // [OPTIONAL]
                  THCTensor *columns,
                  THCTensor *ones,
                  int kW, int kH,
                  int dW, int dH,
                  int padW, int padH,
                  int adjW, int adjH,
                  accreal scale);

THC_API void THNN_(SpatialMaxPooling_updateOutput)(
                  THCState *state,
                  THCTensor *input,
                  THCTensor *output,
                  THCIndexTensor *indices,
                  int kW, int kH,
                  int dW, int dH,
                  int padW, int padH,
                  bool ceil_mode);

THC_API void THNN_(SpatialMaxPooling_updateGradInput)(
                  THCState *state,
                  THCTensor *input,
                  THCTensor *gradOutput,
                  THCTensor *gradInput,
                  THCIndexTensor *indices,
                  int kW, int kH,
                  int dW, int dH,
                  int padW, int padH,
                  bool ceil_mode);

THC_API void THNN_(SpatialSubSampling_updateOutput)(
                  THCState *state,
                  THCTensor *input,
                  THCTensor *output,
                  THCTensor *weight,
                  THCTensor *bias,
                  int kW, int kH,
                  int dW, int dH);

THC_API void THNN_(SpatialSubSampling_updateGradInput)(
                  THCState *state,
                  THCTensor *input,
                  THCTensor *gradOutput,
                  THCTensor *gradInput,
                  THCTensor *weight,
                  int kW, int kH,
                  int dW, int dH);

THC_API void THNN_(SpatialSubSampling_accGradParameters)(
                  THCState *state,
                  THCTensor *input,
                  THCTensor *gradOutput,
                  THCTensor *gradWeight,
                  THCTensor *gradBias,
                  int kW, int kH,
                  int dW, int dH,
                  accreal scale);

THC_API void THNN_(SpatialUpSamplingBilinear_updateOutput)(
                  THCState *state,
                  THCTensor *input,
                  THCTensor *output,
                  int outputHeight,
                  int outputWidth,
                  bool align_corners);

THC_API void THNN_(SpatialUpSamplingBilinear_updateGradInput)(
                  THCState *state,
                  THCTensor *gradOutput,
                  THCTensor *gradInput,
                  int nbatch,
                  int nchannels,
                  int inputHeight,
                  int inputWidth,
                  int outputHeight,
                  int outputWidth,
                  bool align_corners);

THC_API void THNN_(SpatialUpSamplingBicubic_updateOutput)(
                  THCState *state,
                  THCTensor *input,
                  THCTensor *output,
                  int outputHeight,
                  int outputWidth,
                  bool align_corners);

THC_API void THNN_(SpatialUpSamplingBicubic_updateGradInput)(
                  THCState *state,
                  THCTensor *gradOutput,
                  THCTensor *gradInput,
                  int nbatch,
                  int nchannels,
                  int inputHeight,
                  int inputWidth,
                  int outputHeight,
                  int outputWidth,
                  bool align_corners);

THC_API void THNN_(SpatialUpSamplingNearest_updateGradInput)(
                  THCState *state,
                  THCTensor *gradOutput,
                  THCTensor *gradInput,
                  int nbatch,
                  int nchannels,
                  int inputHeight,
                  int inputWidth,
                  int outputHeight,
                  int outputWidth);

THC_API void THNN_(SpatialUpSamplingNearest_updateOutput)(
                  THCState *state,
                  THCTensor *input,
                  THCTensor *output,
                  int outputHeight,
                  int outputWidth);

THC_API void THNN_(RReLU_updateOutput)(
                  THCState *state,
                  THCTensor *input,
                  THCTensor *output,
                  THCTensor *noise,
                  double lower,
                  double upper,
                  bool train,
                  bool inplace,
                  void *generator);

THC_API void THNN_(RReLU_updateGradInput)(
                  THCState *state,
                  THCTensor *input,
                  THCTensor *gradOutput,
                  THCTensor *gradInput,
                  THCTensor *noise,
                  double lower,
                  double upper,
                  bool train,
                  bool inplace);

THC_API void THNN_(Sigmoid_updateOutput)(
                  THCState *state,
                  THCTensor *input,
                  THCTensor *output);

THC_API void THNN_(Sigmoid_updateGradInput)(
                  THCState *state,
                  THCTensor *gradOutput,
                  THCTensor *gradInput,
                  THCTensor *output);

THC_API void THNN_(SoftMarginCriterion_updateOutput)(
                  THCState *state,
                  THCTensor *input,
                  THCTensor *target,
                  THCTensor *output,
                  int64_t reduction);

THC_API void THNN_(SoftMarginCriterion_updateGradInput)(
                  THCState *state,
                  THCTensor *input,
                  THCTensor *target,
                  THCTensor *gradOutput,
                  THCTensor *gradInput,
                  int64_t reduction);

THC_API void THNN_(SoftPlus_updateOutput)(
                  THCState *state,
                  THCTensor *input,
                  THCTensor *output,
                  accreal beta,
                  accreal threshold);

THC_API void THNN_(SoftPlus_updateGradInput)(
                  THCState *state,
                  THCTensor *input,
                  THCTensor *gradOutput,
                  THCTensor *gradInput,
                  THCTensor *output,
                  accreal beta,
                  accreal threshold);

THC_API void THNN_(SoftShrink_updateOutput)(
                  THCState *state,
                  THCTensor *input,
                  THCTensor *output,
                  accreal lambda);

THC_API void THNN_(SoftShrink_updateGradInput)(
                  THCState *state,
                  THCTensor *input,
                  THCTensor *gradOutput,
                  THCTensor *gradInput,
                  accreal lambda);

THC_API void THNN_(Square_updateOutput)(
                  THCState *state,
                  THCTensor *input,
                  THCTensor *output);

THC_API void THNN_(Square_updateGradInput)(
                  THCState *state,
                  THCTensor *input,
                  THCTensor *gradOutput,
                  THCTensor *gradInput);

THC_API void THNN_(Sqrt_updateOutput)(
                  THCState *state,
                  THCTensor *input,
                  THCTensor *output,
                  accreal eps);

THC_API void THNN_(Sqrt_updateGradInput)(
                  THCState *state,
                  THCTensor *input,
                  THCTensor *gradOutput,
                  THCTensor *gradInput,
                  THCTensor *output);

THC_API void THNN_(Tanh_updateOutput)(
                  THCState *state,
                  THCTensor *input,
                  THCTensor *output);

THC_API void THNN_(Tanh_updateGradInput)(
                  THCState *state,
                  THCTensor *gradOutput,
                  THCTensor *gradInput,
                  THCTensor *output);

THC_API void THNN_(TemporalConvolution_updateOutput)(
                  THCState *state,
                  THCTensor *input,
                  THCTensor *output,
                  THCTensor *weight,
                  THCTensor *bias,
                  int kW, int dW,
                  int inputFrameSize,
                  int outputFrameSize);

THC_API void THNN_(TemporalConvolution_updateGradInput)(
                  THCState* state,
                  THCTensor *input,
                  THCTensor *gradOutput,
                  THCTensor *gradInput,
                  THCTensor *weight,
                  int kW, int dW);

THC_API void THNN_(TemporalConvolution_accGradParameters)(
                  THCState *state,
                  THCTensor *input,
                  THCTensor *gradOutput,
                  THCTensor *gradWeight,
                  THCTensor *gradBias,
                  int kW, int dW,
                  accreal scale);

THC_API void THNN_(TemporalMaxPooling_updateOutput)(
                  THCState *state,
                  THCTensor *input,
                  THCTensor *output,
                  THCIndexTensor *indices,
                  int kW, int dW);

THC_API void THNN_(TemporalMaxPooling_updateGradInput)(
                  THCState *state,
                  THCTensor *input,
                  THCTensor *gradOutput,
                  THCTensor *gradInput,
                  THCIndexTensor *indices,
                  int kW, int dW);

THC_API void THNN_(TemporalRowConvolution_updateOutput)(
                  THCState *state,
                  THCTensor *input,
                  THCTensor *output,
                  THCTensor *weight,
                  THCTensor *bias,          // [OPTIONAL]
                  THCTensor *finput,
                  THCTensor *fgradInput,
                  int kW,
                  int dW,
                  int padW,
                  bool featFirst);

THC_API void THNN_(TemporalRowConvolution_updateGradInput)(
                  THCState *state,
                  THCTensor *input,
                  THCTensor *gradOutput,
                  THCTensor *gradInput,
                  THCTensor *weight,
                  THCTensor *finput,
                  THCTensor *fgradInput,
                  int kW,
                  int dW,
                  int padW,
                  bool featFirst);

THC_API void THNN_(TemporalRowConvolution_accGradParameters)(
                  THCState *state,
                  THCTensor *input,
                  THCTensor *gradOutput,
                  THCTensor *gradWeight,
                  THCTensor *gradBias,
                  THCTensor *finput,
                  THCTensor *fgradInput,
                  int kW,
                  int dW,
                  int padW,
                  bool featFirst,
                  accreal scale);

THC_API void THNN_(TemporalUpSamplingLinear_updateOutput)(
                  THCState *state,
                  THCTensor *input,
                  THCTensor *output,
                  int outputWidth,
                  bool align_corners);

THC_API void THNN_(TemporalUpSamplingLinear_updateGradInput)(
                  THCState *state,
                  THCTensor *gradOutput,
                  THCTensor *gradInput,
                  int nbatch,
                  int nchannels,
                  int inputWidth,
                  int outputWidth,
                  bool align_corners);

THC_API void THNN_(TemporalUpSamplingNearest_updateGradInput)(
                  THCState *state,
                  THCTensor *gradOutput,
                  THCTensor *gradInput,
                  int nbatch,
                  int nchannels,
                  int inputWidth,
                  int outputWidth);

THC_API void THNN_(TemporalUpSamplingNearest_updateOutput)(
                  THCState *state,
                  THCTensor *input,
                  THCTensor *output,
                  int outputWidth);

THC_API void THNN_(VolumetricAveragePooling_updateOutput)(
                  THCState *state,
                  THCTensor *input,
                  THCTensor *output,
                  int kT, int kW, int kH,
                  int dT, int dW, int dH,
                  int padT, int padW, int padH,
                  bool ceil_mode,
                  bool count_include_pad);

THC_API void THNN_(VolumetricAveragePooling_updateGradInput)(
                  THCState *state,
                  THCTensor *input,
                  THCTensor *gradOutput,
                  THCTensor *gradInput,
                  int kT, int kW, int kH,
                  int dT, int dW, int dH,
                  int padT, int padW, int padH,
                  bool ceil_mode,
                  bool count_include_pad);

// VolumetricConvolution is legacy and purposefully not bound by ATen
THC_API void THNN_(VolumetricConvolution_updateOutput)(
                  THCState *state,
                  THCTensor *input,
                  THCTensor *output,
                  THCTensor *weight,
                  THCTensor *bias,         // [OPTIONAL]
                  THCTensor *finput,
                  THCTensor *fgradInput,
                  int dT, int dW, int dH,
                  int padT, int padW, int padH);

THC_API void THNN_(VolumetricConvolution_updateGradInput)(
                  THCState *state,
                  THCTensor *input,
                  THCTensor *gradOutput,
                  THCTensor *gradInput,
                  THCTensor *weight,
                  THCTensor *finput,
                  int dT, int dW, int dH,
                  int padT, int padW, int padH);

THC_API void THNN_(VolumetricConvolution_accGradParameters)(
                  THCState *state,
                  THCTensor *input,
                  THCTensor *gradOutput,
                  THCTensor *gradWeight,
                  THCTensor *gradBias,     // [OPTIONAL]
                  THCTensor *finput,
                  THCTensor *fgradInput,
                  int dT, int dW, int dH,
                  int padT, int padW, int padH,
                  accreal scale);

THC_API void THNN_(VolumetricDilatedConvolution_updateOutput)(
                  THCState *state,
                  THCTensor  *input,
                  THCTensor  *output,
                  THCTensor  *weight,
                  THCTensor  *bias,        // [OPTIONAL]
                  THCTensor  *columns,
                  THCTensor  *ones,
                  int kT, int kW, int kH,
                  int dT, int dW, int dH,
                  int padT, int padW, int padH,
                  int dilationT, int dilationW, int dilationH);

THC_API void THNN_(VolumetricDilatedConvolution_updateGradInput)(
                  THCState *state,
                  THCTensor  *input,
                  THCTensor  *gradOutput,
                  THCTensor  *gradInput,
                  THCTensor  *weight,
                  THCTensor  *columns,
                  int kT, int kW, int kH,
                  int dT, int dW, int dH,
                  int padT, int padW, int padH,
                  int dilationT, int dilationW, int dilationH);

THC_API void THNN_(VolumetricDilatedConvolution_accGradParameters)(
                  THCState *state,
                  THCTensor  *input,
                  THCTensor  *gradOutput,
                  THCTensor  *gradWeight,
                  THCTensor  *gradBias,    // [OPTIONAL]
                  THCTensor  *columns,
                  THCTensor  *ones,
                  int kT, int kW, int kH,
                  int dT, int dW, int dH,
                  int padT, int padW, int padH,
                  int dilationT, int dilationW, int dilationH,
                  accreal scale);

THC_API void THNN_(VolumetricFullDilatedConvolution_updateOutput)(
                  THCState *state,
                  THCTensor  *input,
                  THCTensor  *output,
                  THCTensor  *weight,
                  THCTensor  *bias,        // [OPTIONAL]
                  THCTensor  *finput,
                  THCTensor  *fgradInput,
                  int kT, int kW, int kH,
                  int dT, int dW, int dH,
                  int padT, int padW, int padH,
                  int dilationT, int dilationW, int dilationH,
                  int adjT, int adjW, int adjH);

THC_API void THNN_(VolumetricFullDilatedConvolution_updateGradInput)(
                  THCState *state,
                  THCTensor  *input,
                  THCTensor  *gradOutput,
                  THCTensor  *gradInput,
                  THCTensor  *weight,
                  THCTensor  *finput,
                  THCTensor  *fgradInput,
                  int kT, int kW, int kH,
                  int dT, int dW, int dH,
                  int padT, int padW, int padH,
                  int dilationT, int dilationW, int dilationH,
                  int adjT, int adjW, int adjH);

THC_API void THNN_(VolumetricFullDilatedConvolution_accGradParameters)(
                  THCState *state,
                  THCTensor  *input,
                  THCTensor  *gradOutput,
                  THCTensor  *gradWeight,  // [OPTIONAL]
                  THCTensor  *gradBias,    // [OPTIONAL]
                  THCTensor  *finput,
                  THCTensor  *fgradInput,
                  int kT, int kW, int kH,
                  int dT, int dW, int dH,
                  int padT, int padW, int padH,
                  int dilationT, int dilationW, int dilationH,
                  int adjT, int adjW, int adjH,
                  accreal scale);

THC_API void THNN_(VolumetricDilatedMaxPooling_updateOutput)(
                  THCState *state,
                  THCTensor *input,
                  THCTensor *output,
                  THCIndexTensor *indices,
                  int kT, int kW, int kH,
                  int dT, int dW, int dH,
                  int padT, int padW, int padH,
                  int dilationT, int dilationW, int dilationH,
                  bool ceilMode);

THC_API void THNN_(VolumetricDilatedMaxPooling_updateGradInput)(
                  THCState *state,
                  THCTensor *input,
                  THCTensor *gradOutput,
                  THCTensor *gradInput,
                  THCIndexTensor *indices,
                  int kT, int kW, int kH,
                  int dT, int dW, int dH,
                  int padT, int padW, int padH,
                  int dilationT, int dilationW, int dilationH,
                  bool ceilMode);

THC_API void THNN_(VolumetricFullConvolution_updateOutput)(
                  THCState *state,
                  THCTensor  *input,
                  THCTensor  *output,
                  THCTensor  *weight,
                  THCTensor  *bias,        // [OPTIONAL]
                  THCTensor  *finput,
                  THCTensor  *fgradInput,
                  int kT, int kW, int kH,
                  int dT, int dW, int dH,
                  int padT, int padW, int padH,
                  int adjT, int adjW, int adjH);

THC_API void THNN_(VolumetricFullConvolution_updateGradInput)(
                  THCState *state,
                  THCTensor  *input,
                  THCTensor  *gradOutput,
                  THCTensor  *gradInput,
                  THCTensor  *weight,
                  THCTensor  *finput,
                  THCTensor  *fgradInput,
                  int kT, int kW, int kH,
                  int dT, int dW, int dH,
                  int padT, int padW, int padH,
                  int adjT, int adjW, int adjH);

THC_API void THNN_(VolumetricFullConvolution_accGradParameters)(
                  THCState *state,
                  THCTensor  *input,
                  THCTensor  *gradOutput,
                  THCTensor  *gradWeight,  // [OPTIONAL]
                  THCTensor  *gradBias,    // [OPTIONAL]
                  THCTensor  *finput,
                  THCTensor  *fgradInput,
                  int kT, int kW, int kH,
                  int dT, int dW, int dH,
                  int padT, int padW, int padH,
                  int adjT, int adjW, int adjH,
                  accreal scale);

THC_API void THNN_(VolumetricMaxPooling_updateOutput)(
                  THCState *state,
                  THCTensor *input,
                  THCTensor *output,
                  THCIndexTensor *indices,
                  int kT, int kW, int kH,
                  int dT, int dW, int dH,
                  int padT, int padW, int padH,
                  bool ceilMode);

THC_API void THNN_(VolumetricMaxPooling_updateGradInput)(
                  THCState *state,
                  THCTensor *input,
                  THCTensor *gradOutput,
                  THCTensor *gradInput,
                  THCIndexTensor *indices,
                  int kT, int kW, int kH,
                  int dT, int dW, int dH,
                  int padT, int padW, int padH,
                  bool ceilMode);

<<<<<<< HEAD
THC_API void THNN_(VolumetricAdaptiveMaxPooling_updateOutput)(
=======
THC_API void THNN_(VolumetricMaxUnpooling_updateOutput)(
>>>>>>> d14abe3a
                  THCState *state,
                  THCTensor *input,
                  THCTensor *output,
                  THCIndexTensor *indices,
<<<<<<< HEAD
                  int osizeT,
                  int osizeW,
                  int osizeH);

THC_API void THNN_(VolumetricAdaptiveMaxPooling_updateGradInput)(
=======
                  int outputTime, int outputWidth, int outputHeight,
                  int dT, int dW, int dH,
                  int padT, int padW, int padH);

THC_API void THNN_(VolumetricMaxUnpooling_updateGradInput)(
>>>>>>> d14abe3a
                  THCState *state,
                  THCTensor *input,
                  THCTensor *gradOutput,
                  THCTensor *gradInput,
<<<<<<< HEAD
                  THCIndexTensor *indices);
=======
                  THCIndexTensor *indices,
                  int outputTime, int outputWidth, int outputHeight,
                  int dT, int dW, int dH,
                  int padT, int padW, int padH);
>>>>>>> d14abe3a

THC_API void THNN_(VolumetricAdaptiveAveragePooling_updateOutput)(
                  THCState *state,
                  THCTensor *input,
                  THCTensor *output,
                  int osizeT,
                  int osizeW,
                  int osizeH);

THC_API void THNN_(VolumetricAdaptiveAveragePooling_updateGradInput)(
                  THCState *state,
                  THCTensor *input,
                  THCTensor *gradOutput,
                  THCTensor *gradInput);

THC_API void THNN_(VolumetricUpSamplingNearest_updateGradInput)(
                  THCState *state,
                  THCTensor *gradOutput,
                  THCTensor *gradInput,
                  int nbatch,
                  int nchannels,
                  int inputDepth,
                  int inputHeight,
                  int inputWidth,
                  int outputDepth,
                  int outputHeight,
                  int outputWidth);

THC_API void THNN_(VolumetricUpSamplingNearest_updateOutput)(
                  THCState *state,
                  THCTensor *input,
                  THCTensor *output,
                  int outputDepth,
                  int outputHeight,
                  int outputWidth);

THC_API void THNN_(VolumetricUpSamplingTrilinear_updateOutput)(
                  THCState *state,
                  THCTensor *input,
                  THCTensor *output,
                  int outputDepth,
                  int outputHeight,
                  int outputWidth,
                  bool align_corners);

THC_API void THNN_(VolumetricUpSamplingTrilinear_updateGradInput)(
                  THCState *state,
                  THCTensor *gradOutput,
                  THCTensor *gradInput,
                  int nbatch,
                  int nchannels,
                  int inputDepth,
                  int inputHeight,
                  int inputWidth,
                  int outputDepth,
                  int outputHeight,
                  int outputWidth,
                  bool align_corners);

#endif<|MERGE_RESOLUTION|>--- conflicted
+++ resolved
@@ -1281,40 +1281,24 @@
                   int padT, int padW, int padH,
                   bool ceilMode);
 
-<<<<<<< HEAD
-THC_API void THNN_(VolumetricAdaptiveMaxPooling_updateOutput)(
-=======
 THC_API void THNN_(VolumetricMaxUnpooling_updateOutput)(
->>>>>>> d14abe3a
-                  THCState *state,
-                  THCTensor *input,
-                  THCTensor *output,
-                  THCIndexTensor *indices,
-<<<<<<< HEAD
-                  int osizeT,
-                  int osizeW,
-                  int osizeH);
-
-THC_API void THNN_(VolumetricAdaptiveMaxPooling_updateGradInput)(
-=======
-                  int outputTime, int outputWidth, int outputHeight,
-                  int dT, int dW, int dH,
-                  int padT, int padW, int padH);
-
-THC_API void THNN_(VolumetricMaxUnpooling_updateGradInput)(
->>>>>>> d14abe3a
-                  THCState *state,
-                  THCTensor *input,
-                  THCTensor *gradOutput,
-                  THCTensor *gradInput,
-<<<<<<< HEAD
-                  THCIndexTensor *indices);
-=======
+                  THCState *state,
+                  THCTensor *input,
+                  THCTensor *output,
                   THCIndexTensor *indices,
                   int outputTime, int outputWidth, int outputHeight,
                   int dT, int dW, int dH,
                   int padT, int padW, int padH);
->>>>>>> d14abe3a
+
+THC_API void THNN_(VolumetricMaxUnpooling_updateGradInput)(
+                  THCState *state,
+                  THCTensor *input,
+                  THCTensor *gradOutput,
+                  THCTensor *gradInput,
+                  THCIndexTensor *indices,
+                  int outputTime, int outputWidth, int outputHeight,
+                  int dT, int dW, int dH,
+                  int padT, int padW, int padH);
 
 THC_API void THNN_(VolumetricAdaptiveAveragePooling_updateOutput)(
                   THCState *state,
