#ifndef TH_GENERIC_FILE
#define TH_GENERIC_FILE "THNN/generic/THNN.h"
#else

#include <ATen/core/Reduction.h>

TH_API void THNN_(AbsCriterion_updateOutput)(
          THNNState *state,            // library's state
          THTensor *input,             // input tensor
          THTensor *target,            // tensor with target values
          THTensor *output,            // [OUT] a one-element tensor with loss
          int64_t reduction);
TH_API void THNN_(AbsCriterion_updateGradInput)(
          THNNState *state,            // library's state
          THTensor *input,             // input tensor
          THTensor *target,            // tensor with target values
          THTensor *gradOutput,
          THTensor *gradInput,         // [OUT] gradient w.r.t. input
          int64_t reduction);

TH_API void THNN_(BCECriterion_updateOutput)(
          THNNState *state,
          THTensor *input,
          THTensor *target,
          THTensor *output,
          int64_t reduction,
          THTensor *weights);          // [OPTIONAL]
TH_API void THNN_(BCECriterion_updateGradInput)(
          THNNState *state,
          THTensor *input,
          THTensor *target,
          THTensor *gradOutput,
          THTensor *gradInput,
          int64_t reduction,
          THTensor *weights);          // [OPTIONAL]

TH_API void THNN_(ClassNLLCriterion_updateOutput)(
          THNNState *state,            // library's state
          THTensor *input,             // input tensor (1D/2D)
          THIndexTensor *target,       // tensor containing indexes of target classes
          THTensor *output,            // [OUT] a one-element tensor with loss
          int64_t reduction,
          THTensor *weights,           // [OPTIONAL] class weights
          THTensor *total_weight,      // [BUFFER]
          int64_t ignore_index);       // target index to ignore (loss = 0, gradInput = 0)
TH_API void THNN_(ClassNLLCriterion_updateGradInput)(
          THNNState *state,            // library's state
          THTensor *input,             // input tensor (1D/2D)
          THIndexTensor *target,       // tensor containing indexes of target classes
          THTensor *gradOutput,
          THTensor *gradInput,         // [OUT] gradient w.r.t. input
          int64_t reduction,
          THTensor *weights,           // [OPTIONAL] class weights
          THTensor *total_weight,      // [BUFFER]
          int64_t ignore_index);       // target index to ignore (loss = 0, gradInput = 0)

TH_API void THNN_(ELU_updateOutput)(
          THNNState *state,            // library's state
          THTensor *input,             // input tensor
          THTensor *output,            // [OUT] ELU output
          accreal alpha,               // an ELU parameter (as in paper)
          accreal scale,               // scaling factor for output
          accreal input_scale,         // scaling factor for input
          bool inplace);               // if true, modifies gradOutput and sets gradInput onto it (no additional memory is allocated)
TH_API void THNN_(ELU_updateGradInput)(
          THNNState *state,            // library's state
          THTensor *gradOutput,        // gradient w.r.t. output
          THTensor *gradInput,         // [OUT] gradient w.r.t. input
          THTensor *output,            // output from a forward pass
          accreal alpha,               // an ELU parameter (as in paper)
          accreal scale,
          accreal input_scale);

TH_API void THNN_(GatedLinear_updateOutput)(
          THNNState *state,            // library's state
          THTensor *input,             // input tensor
          THTensor *output,            // [OUT] output tensor, half size of input along dimension dim
          int dim);                    // dimension for halving operation
TH_API void THNN_(GatedLinear_updateGradInput)(
          THNNState *state,            // library's state
          THTensor *input,             // input tensor
          THTensor *gradOutput,        // gradient w.r.t module's output
          THTensor *gradInput,         // [OUT] gradient w.r.t input
          int dim);                    // dimension for halving operation

// HardTanh clamps the values to the interval [min_val; max_val].
TH_API void THNN_(HardTanh_updateOutput)(
          THNNState *state,            // library's state
          THTensor *input,             // input tensor
          THTensor *output,            // [OUT] output tensor
          accreal min_val,             // lower threshold
          accreal max_val,             // upper threshold
          bool inplace);
TH_API void THNN_(HardTanh_updateGradInput)(
          THNNState *state,            // library's state
          THTensor *input,             // input tensor
          THTensor *gradOutput,        // gradient w.r.t. module's output
          THTensor *gradInput,         // [OUT] gradient w.r.t. the input
          accreal min_val,             // lower threshold
          accreal max_val,             // upper threshold
          bool inplace);

TH_API void THNN_(Im2Col_updateOutput)(
          THNNState *state,
          THTensor *input,
          THTensor *output,
          int64_t kH, int64_t kW,
          int64_t dilationH, int64_t dilationW,
          int64_t padH, int64_t padW,
          int64_t dH, int64_t dW);

TH_API void THNN_(Im2Col_updateGradInput)(
          THNNState *state,
          THTensor *gradOutput,
          THTensor *gradInput,
          int64_t isizeH, int64_t isizeW,
          int64_t kH, int64_t kW,
          int64_t dilationH, int64_t dilationW,
          int64_t padH, int64_t padW,
          int64_t dH, int64_t dW);

TH_API void THNN_(Col2Im_updateOutput)(
          THNNState *state,
          THTensor *input,
          THTensor *output,
          int64_t outputHeight, int64_t outputWidth,
          int64_t kH, int64_t kW,
          int64_t dilationH, int64_t dilationW,
          int64_t padH, int64_t padW,
          int64_t dH, int64_t dW);

TH_API void THNN_(Col2Im_updateGradInput)(
          THNNState *state,
          THTensor *gradOutput,
          THTensor *gradInput,
          int64_t kH, int64_t kW,
          int64_t dilationH, int64_t dilationW,
          int64_t padH, int64_t padW,
          int64_t dH, int64_t dW);

TH_API void THNN_(LeakyReLU_updateOutput)(
          THNNState *state,            // library's state
          THTensor *input,             // [MODIFIED] input tensor
          THTensor *output,            // [OUT] output tensor
          accreal negval,              // negative part slope
          bool inplace);               // if true, modifies the input tensor and sets the output tensor on it (no additional memory is allocated)
TH_API void THNN_(LeakyReLU_updateGradInput)(
          THNNState *state,            // library's state
          THTensor *input,             // input tensor
          THTensor *gradOutput,        // [MODIFIED] gradient w.r.t. module's output
          THTensor *gradInput,         // [OUT] gradient w.r.t. the input
          accreal negval,              // negative part slope
          bool inplace);               // if true, modifies gradOutput and sets gradInput onto it (no additional memory is allocated)

TH_API void THNN_(LogSigmoid_updateOutput)(
          THNNState *state,            // library's state
          THTensor *input,             // input tensor
          THTensor *output,            // output tensor
          THTensor *buffer);           // [BUFFER]
TH_API void THNN_(LogSigmoid_updateGradInput)(
          THNNState *state,            // library's state
          THTensor *input,             // input
          THTensor *gradOutput,        // gradient w.r.t. module's output
          THTensor *gradInput,         // [OUT] gradient w.r.t. input
          THTensor *buffer);           // [BUFFER]

TH_API void THNN_(SoftMarginCriterion_updateOutput)(
          THNNState *state,
          THTensor *input,
          THTensor *target,
          THTensor *output,
          int64_t reduction);

TH_API void THNN_(SoftMarginCriterion_updateGradInput)(
          THNNState *state,
          THTensor *input,
          THTensor *target,
          THTensor *gradOutput,
          THTensor *gradInput,
          int64_t reduction);

TH_API void THNN_(MSECriterion_updateOutput)(
          THNNState *state,
          THTensor *input,
          THTensor *target,
          THTensor *output,
          int64_t reduction);
TH_API void THNN_(MSECriterion_updateGradInput)(
          THNNState *state,
          THTensor *input,
          THTensor *target,
          THTensor *gradOutput,
          THTensor *gradInput,
          int64_t reduction);

TH_API void THNN_(MultiLabelMarginCriterion_updateOutput)(
          THNNState *state,
          THTensor *input,
          THIndexTensor *target,
          THTensor *output,
          THTensor *isTarget,
          int64_t reduction);
TH_API void THNN_(MultiLabelMarginCriterion_updateGradInput)(
          THNNState *state,
          THTensor *input,
          THIndexTensor *target,
          THTensor *gradOutput,
          THTensor *gradInput,
          THTensor *isTarget,
          int64_t reduction);

TH_API void THNN_(MultiMarginCriterion_updateOutput)(
          THNNState *state,
          THTensor *input,
          THIndexTensor *target,
          THTensor *output,
          int64_t reduction,
          int p,
          THTensor* weights,      // [OPTIONAL]
          accreal margin);
TH_API void THNN_(MultiMarginCriterion_updateGradInput)(
          THNNState *state,
          THTensor *input,
          THIndexTensor *target,
          THTensor *gradOutput,
          THTensor *gradInput,
          int64_t reduction,
          int p,
          THTensor *weights,      // [OPTIONAL]
          accreal margin);

TH_API void THNN_(RReLU_updateOutput)(
          THNNState *state,
          THTensor *input,
          THTensor *output,
          THTensor *noise,
          accreal lower,
          accreal upper,
          bool train,
          bool inplace,
          THGenerator *generator);
TH_API void THNN_(RReLU_updateGradInput)(
          THNNState *state,
          THTensor *input,
          THTensor *gradOutput,
          THTensor *gradInput,
          THTensor *noise,
          accreal lower,
          accreal upper,
          bool train,
          bool inplace);

TH_API void THNN_(Sigmoid_updateOutput)(
          THNNState *state,
          THTensor *input,
          THTensor *output);
TH_API void THNN_(Sigmoid_updateGradInput)(
          THNNState *state,
          THTensor *gradOutput,
          THTensor *gradInput,
          THTensor *output);

TH_API void THNN_(SmoothL1Criterion_updateOutput)(
          THNNState *state,
          THTensor *input,
          THTensor *target,
          THTensor *output,
          int64_t reduction);
TH_API void THNN_(SmoothL1Criterion_updateGradInput)(
          THNNState *state,
          THTensor *input,
          THTensor *target,
          THTensor *gradOutput,
          THTensor *gradInput,
          int64_t reduction);

TH_API void THNN_(SoftPlus_updateOutput)(
          THNNState *state,
          THTensor *input, THTensor *output,
          accreal beta,
          accreal threshold);
TH_API void THNN_(SoftPlus_updateGradInput)(
          THNNState *state,
          THTensor *input,
          THTensor *gradOutput,
          THTensor *gradInput,
          THTensor *output,
          accreal beta,
          accreal threshold);

TH_API void THNN_(SoftShrink_updateOutput)(
          THNNState *state,
          THTensor *input,
          THTensor *output,
          accreal lambda);
TH_API void THNN_(SoftShrink_updateGradInput)(
          THNNState *state,
          THTensor *input,
          THTensor *gradOutput,
          THTensor *gradInput,
          accreal lambda);


TH_API void THNN_(IndexLinear_updateOutput)(
          THNNState *state,
          THIndexTensor *keys,
          int64_t keysOffset,
          THTensor *values,
          THIndexTensor *sizes,
          THIndexTensor *cumSumSizes,
          THTensor *output,
          THTensor *weight,
          THTensor *bias,
          THTensor *normalizedValues,
          int train);
TH_API void THNN_(IndexLinear_accGradParameters)(
          THNNState *state,
          THIndexTensor *keys,
          int64_t keysOffset,
          THTensor *values,
          THIndexTensor *sizes,
          THIndexTensor *cumSumSizes,
          THTensor *gradOutput,
          THTensor *gradWeight,
          THTensor *gradBias,
          THTensor *weight,
          THTensor *bias,
          THTensor* valuesBuffer,
          accreal weightDecay,
          accreal scale);
TH_API void THNN_(IndexLinear_accUpdateGradParameters)(
          THNNState *state,
          THIndexTensor *keys,
          int64_t keysOffset,
          THTensor *values,
          THIndexTensor *sizes,
          THIndexTensor *cumSumSizes,
          THTensor *gradOutput,
          THTensor *weight,
          THTensor *bias,
          accreal weightDecay,
          accreal scale);
TH_API void THNN_(IndexLinear_updateParameters)(
          THNNState *state,
          THTensor *gradWeight,
          THTensor *gradBias,
          THTensor *weight,
          THTensor *bias,
          THIndexTensor *runningKeys,
          THIndexTensor *cumSumSizes,
          int64_t keysOffset,
          accreal weightDecay,
          accreal learningRate);

TH_API void THNN_(TemporalRowConvolution_updateOutput)(
          THNNState *state,
          THTensor *input,
          THTensor *output,
          THTensor *weight,
          THTensor *bias,
          THTensor *finput,
          THTensor *fgradInput,
          int kW,
          int dW,
          int padW,
          bool featFirst);
TH_API void THNN_(TemporalRowConvolution_updateGradInput)(
          THNNState *state,
          THTensor *input,
          THTensor *gradOutput,
          THTensor *gradInput,
          THTensor *weight,
          THTensor *finput,
          THTensor *fgradInput,
          int kW,
          int dW,
          int padW,
          bool featFirst);
TH_API void THNN_(TemporalRowConvolution_accGradParameters)(
          THNNState *state,
          THTensor *input,
          THTensor *gradOutput,
          THTensor *gradWeight,
          THTensor *gradBias,
          THTensor *finput,
          THTensor *fgradInput,
          int kW,
          int dW,
          int padW,
          bool featFirst,
          accreal scale);

TH_API void THNN_(TemporalUpSamplingNearest_updateOutput)(
          THNNState *state,
          THTensor *input,
          THTensor *output,
          int osizeW);
TH_API void THNN_(TemporalUpSamplingNearest_updateGradInput)(
          THNNState *state,
          THTensor *gradOutput,
          THTensor *gradInput,
          int isizeB,
          int isizeC,
          int isizeW,
          int osizeW);

TH_API void THNN_(TemporalUpSamplingLinear_updateOutput)(
          THNNState *state,
          THTensor *input,
          THTensor *output,
          int osizeW,
          bool align_corners);
TH_API void THNN_(TemporalUpSamplingLinear_updateGradInput)(
          THNNState *state,
          THTensor *gradOutput,
          THTensor *gradInput,
          int isizeB,
          int isizeC,
          int isizeW,
          int osizeW,
          bool align_corners);

TH_API void THNN_(SpatialConvolutionMM_updateOutput)(
          THNNState *state,
          THTensor *input,
          THTensor *output,
          THTensor *weight,
          THTensor *bias,         // [OPTIONAL]
          THTensor *finput,
          THTensor *fgradInput,
          int kW, int kH,
          int dW, int dH,
          int padW, int padH);
TH_API void THNN_(SpatialConvolutionMM_updateGradInput)(
          THNNState *state,
          THTensor *input,
          THTensor *gradOutput,
          THTensor *gradInput,
          THTensor *weight,
          THTensor *finput,
          THTensor *fgradInput,
          int kW, int kH,
          int dW, int dH,
          int padW, int padH);
TH_API void THNN_(SpatialConvolutionMM_accGradParameters)(
          THNNState *state,
          THTensor *input,
          THTensor *gradOutput,
          THTensor *gradWeight,
          THTensor *gradBias,     // [OPTIONAL]
          THTensor *finput,
          THTensor *fgradInput,
          int kW, int kH,
          int dW, int dH,
          int padW, int padH,
          accreal scale);

TH_API void THNN_(SpatialAveragePooling_updateOutput)(
          THNNState *state,
          THTensor *input,
          THTensor *output,
          int kW, int kH,
          int dW, int dH,
          int padW, int padH,
          bool ceil_mode,
          bool count_include_pad);
TH_API void THNN_(SpatialAveragePooling_updateGradInput)(
          THNNState *state,
          THTensor *input,
          THTensor *gradOutput,
          THTensor *gradInput,
          int kW, int kH,
          int dW, int dH,
          int padW, int padH,
          bool ceil_mode,
          bool count_include_pad);

TH_API void THNN_(SpatialDilatedConvolution_updateOutput)(
          THNNState *state,
          THTensor *input,
          THTensor *output,
          THTensor *weight,
          THTensor *bias,         // [OPTIONAL]
          THTensor *columns,
          THTensor *ones,
          int kW, int kH,
          int dW, int dH,
          int padW, int padH,
          int dilationW, int dilationH);

TH_API void THNN_(SpatialDilatedConvolution_updateGradInput)(
          THNNState *state,
          THTensor *input,
          THTensor *gradOutput,
          THTensor *gradInput,
          THTensor *weight,
          THTensor *columns,
          int kW, int kH,
          int dW, int dH,
          int padW, int padH,
          int dilationW, int dilationH);

TH_API void THNN_(SpatialDilatedConvolution_accGradParameters)(
          THNNState *state,
          THTensor *input,
          THTensor *gradOutput,
          THTensor *gradWeight,
          THTensor *gradBias,     // [OPTIONAL]
          THTensor *columns,
          THTensor *ones,
          int kW, int kH,
          int dW, int dH,
          int padW, int padH,
          int dilationW, int dilationH,
          accreal scale);

TH_API void THNN_(SpatialFullDilatedConvolution_updateOutput)(
          THNNState *state,
          THTensor *input,
          THTensor *output,
          THTensor *weight,
          THTensor *bias,         // [OPTIONAL]
          THTensor *columns,
          THTensor *ones,
          int kW, int kH,
          int dW, int dH,
          int padW, int padH,
          int dilationW, int dilationH,
          int adjW, int adjH);

TH_API void THNN_(SpatialFullDilatedConvolution_updateGradInput)(
          THNNState *state,
          THTensor *input,
          THTensor *gradOutput,
          THTensor *gradInput,
          THTensor *weight,
          THTensor *columns,
          int kW, int kH,
          int dW, int dH,
          int padW, int padH,
          int dilationW, int dilationH,
          int adjW, int adjH);

TH_API void THNN_(SpatialFullDilatedConvolution_accGradParameters)(
          THNNState *state,
          THTensor *input,
          THTensor *gradOutput,
          THTensor *gradWeight,
          THTensor *gradBias,     // [OPTIONAL]
          THTensor *columns,
          THTensor *ones,
          int kW, int kH,
          int dW, int dH,
          int padW, int padH,
          int dilationW, int dilationH,
          int adjW, int adjH,
          accreal scale);

TH_API void THNN_(SpatialDilatedMaxPooling_updateOutput)(
          THNNState *state,
          THTensor *input,
          THTensor *output,
          THIndexTensor *indices,
          int kW, int kH,
          int dW, int dH,
          int padW, int padH,
          int dilationW, int dilationH,
          bool ceil_mode);
TH_API void THNN_(SpatialDilatedMaxPooling_updateGradInput)(
          THNNState *state,
          THTensor *input,
          THTensor *gradOutput,
          THTensor *gradInput,
          THIndexTensor *indices,
          int kW, int kH,
          int dW, int dH,
          int padW, int padH,
          int dilationW, int dilationH,
          bool ceil_mode);

TH_API void THNN_(SpatialUpSamplingNearest_updateOutput)(
          THNNState *state,
          THTensor *input,
          THTensor *output,
          int osizeH,
          int osizeW);

TH_API void THNN_(SpatialUpSamplingNearest_updateGradInput)(
          THNNState *state,
          THTensor *gradOutput,
          THTensor *gradInput,
          int isizeB,
          int isizeC,
          int isizeH,
          int isizeW,
          int osizeH,
          int osizeW);

TH_API void THNN_(SpatialUpSamplingBilinear_updateOutput)(
          THNNState *state,
          THTensor *input,
          THTensor *output,
          int osizeH,
          int osizeW,
          bool align_corners);

TH_API void THNN_(SpatialUpSamplingBilinear_updateGradInput)(
          THNNState *state,
          THTensor *gradOutput,
          THTensor *gradInput,
          int isizeB,
          int isizeC,
          int isizeH,
          int isizeW,
          int osizeH,
          int osizeW,
          bool align_corners);

TH_API void THNN_(SpatialUpSamplingBicubic_updateOutput)(
          THNNState *state,
          THTensor *input,
          THTensor *output,
          int osizeH,
          int osizeW,
          bool align_corners);

TH_API void THNN_(SpatialUpSamplingBicubic_updateGradInput)(
          THNNState *state,
          THTensor *gradOutput,
          THTensor *gradInput,
          int isizeB,
          int isizeC,
          int isizeH,
          int isizeW,
          int osizeH,
          int osizeW,
          bool align_corners);

TH_API void THNN_(unfolded_acc)(
          THTensor *finput,
          THTensor *input,
          int kW, int kH,
          int dW, int dH,
          int padW, int padH,
          int nInputPlane,
          int inputWidth, int inputHeight,
          int osizeW, int outputHeight);
TH_API void THNN_(unfolded_copy)(
          THTensor *finput,
          THTensor *input,
          int kW, int kH,
          int dW, int dH,
          int padW, int padH,
          int nInputPlane,
          int inputWidth, int inputHeight,
          int outputWidth, int outputHeight);

TH_API void THNN_(VolumetricAveragePooling_updateOutput)(
          THNNState *state,
          THTensor *input,
          THTensor *output,
          int kT, int kW, int kH,
          int dT, int dW, int dH,
          int padT, int padW, int padH,
          bool ceil_mode, bool count_include_pad);
TH_API void THNN_(VolumetricAveragePooling_updateGradInput)(
          THNNState *state,
          THTensor *input,
          THTensor *gradOutput,
          THTensor *gradInput,
          int kT, int kW, int kH,
          int dT, int dW, int dH,
          int padT, int padW, int padH,
          bool ceil_mode, bool count_include_pad);

TH_API void THNN_(VolumetricDilatedConvolution_updateOutput)(
          THNNState *state,
          THTensor *input,
          THTensor *output,
          THTensor *weight,
          THTensor *bias,           // [OPTIONAL]
          THTensor *columns,
          THTensor *ones,
          int kT, int kW, int kH,
          int dT, int dW, int dH,
          int padT, int padW, int padH,
          int dilationT, int dilationW, int dilationH);

TH_API void THNN_(VolumetricDilatedConvolution_updateGradInput)(
          THNNState *state,
          THTensor *input,
          THTensor *gradOutput,
          THTensor *gradInput,
          THTensor *weight,
          THTensor *columns,
          int kT, int kW, int kH,
          int dT, int dW, int dH,
          int padT, int padW, int padH,
          int dilationT, int dilationW, int dilationH);

TH_API void THNN_(VolumetricDilatedConvolution_accGradParameters)(
          THNNState *state,
          THTensor *input,
          THTensor *gradOutput,
          THTensor *gradWeight,
          THTensor *gradBias,       // [OPTIONAL]
          THTensor *columns,
          THTensor *ones,
          int kT, int kW, int kH,
          int dT, int dW, int dH,
          int padT, int padW, int padH,
          int dilationT, int dilationW, int dilationH,
          accreal scale);

TH_API void THNN_(VolumetricFullDilatedConvolution_updateOutput)(
          THNNState *state,         // library state
          THTensor *input,          // 4D or 5D (batch) tensor
          THTensor *output,         // [OUT] volumetric convolution output
          THTensor *weight,         // weight tensor (nInputPlane x nOutputPlane x kT x kH x kW)
          THTensor *bias,           // [OPTIONAL] gradBias tensor (nOutputPlane)
          THTensor *finput,         // [OUT] internal columns buffer
          THTensor *fgradInput,     // [OUT] internal ones buffer
          int kT, int kW, int kH,   // kernel size
          int dT, int dW, int dH,   // stride of the convolution
          int pT, int pW, int pH,   // padding
          int dilationT, int dilationW, int dilationH,
          int aT, int aW, int aH);  // extra output adjustment
TH_API void THNN_(VolumetricFullDilatedConvolution_updateGradInput)(
          THNNState *state,         // library state
          THTensor *input,          // 4D or 5D (batch) tensor
          THTensor *gradOutput,     // gradient w.r.t. output
          THTensor *gradInput,      // [OUT] gradient w.r.t. input
          THTensor *weight,         // weight tensor (nInputPlane x nOutputPlane x kT x kH x kW)
          THTensor *finput,         // internal columns buffer
          THTensor *fgradInput,     // internal ones buffer
          int kT, int kW, int kH,   // kernel size
          int dT, int dW, int dH,   // stride
          int pT, int pW, int pH,   // padding
          int dilationT, int dilationW, int dilationH,
          int aT, int aW, int aH);  // extra output adjustment

TH_API void THNN_(VolumetricFullDilatedConvolution_accGradParameters)(
          THNNState *state,         // library state
          THTensor *input,          // 4D or 5D (batch) tensor
          THTensor *gradOutput,     // gradient w.r.t. output
          THTensor *gradWeight,     // gradWeight tensor (nInputPlane x nOutputPlane x kT x kH x kW)
          THTensor *gradBias,       // [OPTIONAL] gradBias tensor (nOutputPlane)
          THTensor *finput,         // internal columns buffer
          THTensor *fgradInput,     // internal ones buffer
          int kT, int kW, int kH,   // kernel size
          int dT, int dW, int dH,   // stride
          int pT, int pW, int pH,   // padding
          int dilationT, int dilationW, int dilationH,
          int aT, int aW, int aH,   // extra output adjustment
          accreal scale);           // scaling factor

TH_API void THNN_(VolumetricDilatedMaxPooling_updateOutput)(
          THNNState *state,
          THTensor *input,
          THTensor *output,
          THIndexTensor *indices,
          int kT, int kW, int kH,
          int dT, int dW, int dH,
          int pT, int pW, int pH,
          int dilationT, int dilationW, int dilationH,
          bool ceilMode);
TH_API void THNN_(VolumetricDilatedMaxPooling_updateGradInput)(
          THNNState *state,
          THTensor *input,
          THTensor *gradOutput,
          THTensor *gradInput,
          THIndexTensor *indices,
          int kT, int kW, int kH,
          int dT, int dW, int dH,
          int pT, int pW, int pH,
          int dilationT, int dilationW, int dilationH,
          bool ceilMode);

<<<<<<< HEAD
TH_API void THNN_(VolumetricAdaptiveAveragePooling_updateOutput)(
          THNNState *state,
          THTensor *input,
          THTensor *output,
          int osizeT,
          int osizeW,
          int osizeH);
TH_API void THNN_(VolumetricAdaptiveAveragePooling_updateGradInput)(
          THNNState *state,
          THTensor *input,
          THTensor *gradOutput,
          THTensor *gradInput);
=======
TH_API void THNN_(VolumetricMaxUnpooling_updateOutput)(
          THNNState *state,
          THTensor *input,
          THTensor *output,
          THIndexTensor *indices,
          int oT, int oW, int oH,
          int dT, int dW, int dH,
          int pT, int pW, int pH);
TH_API void THNN_(VolumetricMaxUnpooling_updateGradInput)(
          THNNState *state,
          THTensor *input,
          THTensor *gradOutput,
          THTensor *gradInput,
          THIndexTensor *indices,
          int oT, int oW, int oH,
          int dT, int dW, int dH,
          int pT, int pW, int pH);
>>>>>>> 10117687

TH_API void THNN_(FeatureLPPooling_updateOutput)(
          THNNState *state,
          THTensor *input,
          THTensor *output,
          accreal power,
          int width,
          int stride,
          bool batchMode);

TH_API void THNN_(FeatureLPPooling_updateGradInput)(
          THNNState *state,
          THTensor* gradOutput,
          THTensor* input,
          THTensor* output,
          THTensor* gradInput,
          accreal power,
          int width,
          int stride,
          bool batchMode);

TH_API void THNN_(VolumetricUpSamplingNearest_updateOutput)(
          THNNState *state,
          THTensor *input,
          THTensor *output,
          int osizeT,
          int osizeH,
          int osizeW);

TH_API void THNN_(VolumetricUpSamplingNearest_updateGradInput)(
          THNNState *state,
          THTensor *gradOutput,
          THTensor *gradInput,
          int isizeB,
          int isizeC,
          int isizeT,
          int isizeH,
          int isizeW,
          int osizeT,
          int osizeH,
          int osizeW);

TH_API void THNN_(VolumetricUpSamplingTrilinear_updateOutput)(
          THNNState *state,
          THTensor *input,
          THTensor *output,
          int osizeT,
          int osizeH,
          int osizeW,
          bool align_corners);

TH_API void THNN_(VolumetricUpSamplingTrilinear_updateGradInput)(
          THNNState *state,
          THTensor *gradOutput,
          THTensor *gradInput,
          int isizeB,
          int isizeC,
          int isizeT,
          int isizeH,
          int isizeW,
          int osizeT,
          int osizeH,
          int osizeW,
          bool align_corners);

TH_API void THNN_(Tanh_updateOutput)(
          THNNState *state,
          THTensor *input,
          THTensor *output);
TH_API void THNN_(Tanh_updateGradInput)(
          THNNState *state,
          THTensor *gradOutput,
          THTensor *gradInput,
          THTensor *output);

TH_API void THNN_(VolumetricConvolutionMM_updateOutput)(
          THNNState *state,
          THTensor *input,
          THTensor *output,
          THTensor *weight,
          THTensor *bias,           // [OPTIONAL]
          THTensor *finput,
          THTensor *fgradInput,     // HACK to make signature line up with backward
          int kT, int kW, int kH,
          int dT, int dW, int dH,
          int pT, int pW, int pH);
TH_API void THNN_(VolumetricConvolutionMM_updateGradInput)(
          THNNState *state,
          THTensor *input,
          THTensor *gradOutput,
          THTensor *gradInput,
          THTensor *weight,
          THTensor *finput,
          THTensor *fgradInput,
          int kT, int kW, int kH,
          int dT, int dW, int dH,
          int pT, int pW, int pH);
TH_API void THNN_(VolumetricConvolutionMM_accGradParameters)(
          THNNState *state,
          THTensor *input,
          THTensor *gradOutput,
          THTensor *gradWeight,
          THTensor *gradBias,       // [OPTIONAL]
          THTensor *finput,
          THTensor *fgradInput,
          int kT, int kW, int kH,
          int dT, int dW, int dH,
          int pT, int pW, int pH,
          accreal scale);

TH_API void THNN_(SpatialClassNLLCriterion_updateOutput)(
          THNNState *state,            // library's state
          THTensor *input,             // input tensor (4D)
          THIndexTensor *target,       // tensor containing indexes of target classes (3D)
          THTensor *output,            // [OUT] a one-element tensor with loss
          int64_t reduction,
          THTensor *weights,           // [OPTIONAL] class weights
          THTensor *total_weight,      // [BUFFER]
          int64_t ignore_index);       // target index to ignore (loss = 0, gradInput = 0)

TH_API void THNN_(SpatialClassNLLCriterion_updateGradInput)(
          THNNState *state,            // library's state
          THTensor *input,             // input tensor (4D)
          THIndexTensor *target,       // tensor containing indexes of target classes (3D)
          THTensor *gradOutput,
          THTensor *gradInput,         // [OUT] gradient w.r.t. input
          int64_t reduction,
          THTensor *weights,           // [OPTIONAL] class weights
          THTensor *total_weight,      // [BUFFER]
          int64_t ignore_index);       // target index to ignore (loss = 0, gradInput = 0)


#endif<|MERGE_RESOLUTION|>--- conflicted
+++ resolved
@@ -776,7 +776,6 @@
           int dilationT, int dilationW, int dilationH,
           bool ceilMode);
 
-<<<<<<< HEAD
 TH_API void THNN_(VolumetricAdaptiveAveragePooling_updateOutput)(
           THNNState *state,
           THTensor *input,
@@ -789,7 +788,7 @@
           THTensor *input,
           THTensor *gradOutput,
           THTensor *gradInput);
-=======
+
 TH_API void THNN_(VolumetricMaxUnpooling_updateOutput)(
           THNNState *state,
           THTensor *input,
@@ -807,7 +806,6 @@
           int oT, int oW, int oH,
           int dT, int dW, int dH,
           int pT, int pW, int pH);
->>>>>>> 10117687
 
 TH_API void THNN_(FeatureLPPooling_updateOutput)(
           THNNState *state,
