--- conflicted
+++ resolved
@@ -547,80 +547,6 @@
           int padW, int padH,
           int dilationW, int dilationH,
           bool ceil_mode);
-
-<<<<<<< HEAD
-TH_API void THNN_(SpatialUpSamplingNearest_updateOutput)(
-          THNNState *state,
-          THTensor *input,
-          THTensor *output,
-          int osizeH,
-          int osizeW);
-
-TH_API void THNN_(SpatialUpSamplingNearest_updateGradInput)(
-          THNNState *state,
-          THTensor *gradOutput,
-          THTensor *gradInput,
-          int isizeB,
-          int isizeC,
-          int isizeH,
-          int isizeW,
-          int osizeH,
-          int osizeW);
-
-TH_API void THNN_(SpatialUpSamplingBilinear_updateOutput)(
-          THNNState *state,
-          THTensor *input,
-          THTensor *output,
-          int osizeH,
-          int osizeW,
-          bool align_corners);
-
-TH_API void THNN_(SpatialUpSamplingBilinear_updateGradInput)(
-          THNNState *state,
-          THTensor *gradOutput,
-          THTensor *gradInput,
-          int isizeB,
-          int isizeC,
-          int isizeH,
-          int isizeW,
-          int osizeH,
-          int osizeW,
-          bool align_corners);
-
-TH_API void THNN_(SpatialUpSamplingBicubic_updateOutput)(
-          THNNState *state,
-          THTensor *input,
-          THTensor *output,
-          int osizeH,
-          int osizeW,
-          bool align_corners);
-
-TH_API void THNN_(SpatialUpSamplingBicubic_updateGradInput)(
-          THNNState *state,
-          THTensor *gradOutput,
-          THTensor *gradInput,
-          int isizeB,
-          int isizeC,
-          int isizeH,
-          int isizeW,
-          int osizeH,
-          int osizeW,
-          bool align_corners);
-=======
-TH_API void THNN_(SpatialMaxUnpooling_updateOutput)(
-          THNNState *state,
-          THTensor *input,
-          THTensor *output,
-          THIndexTensor *indices,
-          int owidth, int oheight);
-TH_API void THNN_(SpatialMaxUnpooling_updateGradInput)(
-          THNNState *state,
-          THTensor *input,
-          THTensor *gradOutput,
-          THTensor *gradInput,
-          THIndexTensor *indices,
-          int owidth, int oheight);
->>>>>>> 8e26759f
 
 TH_API void THNN_(unfolded_acc)(
           THTensor *finput,
