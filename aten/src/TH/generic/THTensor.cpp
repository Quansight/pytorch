#ifndef TH_GENERIC_FILE
#define TH_GENERIC_FILE "generic/THTensor.cpp"
#else

#include <ATen/InferSize.h>
#include <new>

/**** access methods ****/
THStorage *THTensor_(storage)(const THTensor *self)
{
  return THTensor_getStoragePtr(self);
}

ptrdiff_t THTensor_(storageOffset)(const THTensor *self)
{
  return self->storage_offset();
}

int THTensor_(nDimension)(const THTensor *self)
{
  return THTensor_nDimension(self);
}

int THTensor_(nDimensionLegacyNoScalars)(const THTensor *self)
{
  return THTensor_nDimensionLegacyNoScalars(self);
}

int THTensor_(nDimensionLegacyAll)(const THTensor *self)
{
  return THTensor_nDimensionLegacyAll(self);
}

int64_t THTensor_(size)(const THTensor *self, int dim)
{
  THArgCheck((dim >= 0) && (dim < self->dim()), 2, "dimension %d out of range of %dD tensor",
      dim+TH_INDEX_BASE, THTensor_(nDimensionLegacyNoScalars)(self));
  return self->size(dim);
}

int64_t THTensor_(stride)(const THTensor *self, int dim)
{
  THArgCheck((dim >= 0) && (dim < self->dim()), 2, "dimension %d out of range of %dD tensor",
      dim+TH_INDEX_BASE, THTensor_(nDimensionLegacyNoScalars)(self));
  return self->stride(dim);
}

scalar_t *THTensor_(data)(const THTensor *self) {
  return self->data<scalar_t>();
}

/**** creation methods ****/

/* Empty init */
THTensor *THTensor_(new)(void)
{
<<<<<<< HEAD
  return c10::make_intrusive<at::TensorImpl, at::UndefinedTensorImpl>(at::Storage(THStorage_(new)()), at::CPUTensorId(), false).release();
=======
  return c10::make_intrusive<at::TensorImpl, at::UndefinedTensorImpl>(
    c10::intrusive_ptr<at::StorageImpl>::reclaim(THStorage_(new)()),
    at::CPUTensorId(),
    false
  ).release();
>>>>>>> 6f6b0356
}

/* Pointer-copy init */
THTensor *THTensor_(newWithTensor)(THTensor *tensor)
{
<<<<<<< HEAD
  THTensor *self = c10::make_intrusive<at::TensorImpl, at::UndefinedTensorImpl>(at::Storage(THStorage_(new)()), at::CPUTensorId(), false).release();
=======
  THTensor *self = c10::make_intrusive<at::TensorImpl, at::UndefinedTensorImpl>(
    c10::intrusive_ptr<at::StorageImpl>::reclaim(THStorage_(new)()),
    at::CPUTensorId(),
    false
  ).release();
>>>>>>> 6f6b0356
  THTensor_(setStorageNd)(self,
                          THTensor_getStoragePtr(tensor),
                          tensor->storage_offset(),
                          tensor->dim(),
                          THTensor_getSizePtr(tensor),
                          THTensor_getStridePtr(tensor));
  return self;
}

/* Storage init */
THTensor *THTensor_(newWithStorage)(THStorage *storage, ptrdiff_t storageOffset, at::IntList sizes, at::IntList strides) {
  if (strides.data()) {
    AT_CHECK(sizes.size() == strides.size(), "number of sizes and strides must match");
  }
<<<<<<< HEAD
  THTensor *self = c10::make_intrusive<at::TensorImpl, at::UndefinedTensorImpl>(at::Storage(THStorage_(new)()), at::CPUTensorId(), false).release();
=======
  THTensor *self = c10::make_intrusive<at::TensorImpl, at::UndefinedTensorImpl>(
    c10::intrusive_ptr<at::StorageImpl>::reclaim(THStorage_(new)()),
    at::CPUTensorId(),
    false
  ).release();
>>>>>>> 6f6b0356
  THTensor_(setStorageNd)(self, storage, storageOffset, sizes.size(),
                          const_cast<int64_t*>(sizes.data()), const_cast<int64_t*>(strides.data()));

  return self;
}

THTensor *THTensor_(newWithStorage1d)(THStorage *storage, ptrdiff_t storageOffset,
                               int64_t size0, int64_t stride0)
{
  return THTensor_(newWithStorage)(storage, storageOffset, {size0}, {stride0});
}

THTensor *THTensor_(newWithStorage2d)(THStorage *storage, ptrdiff_t storageOffset,
                               int64_t size0, int64_t stride0,
                               int64_t size1, int64_t stride1)
{
  return THTensor_(newWithStorage)(storage, storageOffset, {size0, size1}, {stride0, stride1});
}

THTensor *THTensor_(newWithStorage3d)(THStorage *storage, ptrdiff_t storageOffset,
                               int64_t size0, int64_t stride0,
                               int64_t size1, int64_t stride1,
                               int64_t size2, int64_t stride2)
{
  return THTensor_(newWithStorage)(storage, storageOffset, {size0, size1, size2}, {stride0, stride1, stride2});
}

THTensor *THTensor_(newWithStorage4d)(THStorage *storage, ptrdiff_t storageOffset,
                               int64_t size0, int64_t stride0,
                               int64_t size1, int64_t stride1,
                               int64_t size2, int64_t stride2,
                               int64_t size3, int64_t stride3)
{
  return THTensor_(newWithStorage)(storage, storageOffset,
                                          {size0, size1, size2, size3},
                                          {stride0, stride1, stride2, stride3});
}

THTensor *THTensor_(newWithSize)(at::IntList size, at::IntList stride)
{
  return THTensor_(newWithStorage)(NULL, 0, size, stride);
}

THTensor *THTensor_(newWithSize1d)(int64_t size0)
{
  return THTensor_(newWithSize)({size0}, {});
}

THTensor *THTensor_(newWithSize2d)(int64_t size0, int64_t size1)
{
  return THTensor_(newWithSize)({size0, size1}, {});
}

THTensor *THTensor_(newWithSize3d)(int64_t size0, int64_t size1, int64_t size2)
{
  return THTensor_(newWithSize)({size0, size1, size2}, {});
}

THTensor *THTensor_(newWithSize4d)(int64_t size0, int64_t size1, int64_t size2, int64_t size3)
{
  return THTensor_(newWithSize)({size0, size1, size2, size3}, {});
}

THTensor *THTensor_(newClone)(THTensor *self)
{
  THTensor *tensor = THTensor_(new)();
  THTensor_(resizeAs)(tensor, self);
  THTensor_(copy)(tensor, self);
  return tensor;
}

THTensor *THTensor_(newContiguous)(THTensor *self)
{
  if(!THTensor_(isContiguous)(self))
    return THTensor_(newClone)(self);
  else
  {
    THTensor_(retain)(self);
    return self;
  }
}

THTensor *THTensor_(newSelect)(THTensor *tensor, int dimension_, int64_t sliceIndex_)
{
  THTensor *self = THTensor_(newWithTensor)(tensor);
  THTensor_(select)(self, NULL, dimension_, sliceIndex_);
  return self;
}

THTensor *THTensor_(newNarrow)(THTensor *tensor, int dimension_, int64_t firstIndex_, int64_t size_)
{
  THTensor *self = THTensor_(newWithTensor)(tensor);
  THTensor_(narrow)(self, NULL, dimension_, firstIndex_, size_);
  return self;
}

THTensor *THTensor_(newTranspose)(THTensor *tensor, int dimension1_, int dimension2_)
{
  THTensor *self = THTensor_(newWithTensor)(tensor);
  THTensor_(transpose)(self, NULL, dimension1_, dimension2_);
  return self;
}

THTensor *THTensor_(newUnfold)(THTensor *tensor, int dimension_, int64_t size_, int64_t step_)
{
  THTensor *self = THTensor_(newWithTensor)(tensor);
  THTensor_(unfold)(self, NULL, dimension_, size_, step_);
  return self;
}

THTensor *THTensor_(newView)(THTensor *tensor, at::IntList size)
{
  ptrdiff_t numel = THTensor_(nElement)(tensor);
  THTensor *self = THTensor_(new)();
  auto inferred_size = at::infer_size(size, numel);
  auto stride = THTensor_compute_stride(tensor->sizes(),
                                        tensor->strides(),
                                        inferred_size);
  THArgCheck(stride.has_value(), 2, "view size is "
    "not compatible with input tensor's size and stride (at least one dimension spans "
    "across two contiguous subspaces). Call .contiguous() before .view().");
  auto stride_value = *stride;
  THTensor_setStorage(self, THTensor_getStoragePtr(tensor), tensor->storage_offset(), inferred_size, stride_value);
  return self;
}

/* Resize */
void THTensor_(resize)(THTensor *self, at::IntList size, at::IntList stride)
{
  return THTensor_resize(self, size, stride);
}

void THTensor_(resizeAs)(THTensor *self, THTensor *src)
{
  if(!THTensor_(isSameSizeAs)(self, src))
    THTensor_(resizeNd)(self, src->dim(), THTensor_getSizePtr(src), NULL);
}

void THTensor_(resize1d)(THTensor *tensor, int64_t size0)
{
  int64_t size[1] = {size0};
  THTensor_(resizeNd)(tensor, 1, size, nullptr);
}

void THTensor_(resize2d)(THTensor *tensor, int64_t size0, int64_t size1)
{
  int64_t size[2] = {size0, size1};
  THTensor_(resizeNd)(tensor, 2, size, nullptr);
}

void THTensor_(resize3d)(THTensor *tensor, int64_t size0, int64_t size1, int64_t size2)
{
  int64_t size[3] = {size0, size1, size2};
  THTensor_(resizeNd)(tensor, 3, size, nullptr);
}

void THTensor_(resize4d)(THTensor *self, int64_t size0, int64_t size1, int64_t size2, int64_t size3)
{
  int64_t size[4] = {size0, size1, size2, size3};
  THTensor_(resizeNd)(self, 4, size, nullptr);
}

void THTensor_(resize5d)(THTensor *self, int64_t size0, int64_t size1, int64_t size2, int64_t size3, int64_t size4)
{
  int64_t size[5] = {size0, size1, size2, size3, size4};
  THTensor_(resizeNd)(self, 5, size, nullptr);
}

void THTensor_(set)(THTensor *self, THTensor *src)
{
  if(self != src)
    THTensor_(setStorageNd)(self,
                            THTensor_getStoragePtr(src),
                            src->storage_offset(),
                            src->dim(),
                            THTensor_getSizePtr(src),
                            THTensor_getStridePtr(src));
}

void THTensor_(setStorage)(THTensor *self, THStorage *storage_, ptrdiff_t storageOffset_, at::IntList size_, at::IntList stride_)
{
  THTensor_setStorage(self, storage_, storageOffset_, size_, stride_);
}

void THTensor_(setStorage1d)(THTensor *self, THStorage *storage_, ptrdiff_t storageOffset_,
                             int64_t size0_, int64_t stride0_)
{
  THTensor_(setStorage)(self, storage_, storageOffset_,
                       {size0_}, {stride0_});
}

void THTensor_(setStorage2d)(THTensor *self, THStorage *storage_, ptrdiff_t storageOffset_,
                             int64_t size0_, int64_t stride0_,
                             int64_t size1_, int64_t stride1_)
{
  THTensor_(setStorage)(self, storage_, storageOffset_,
                       {size0_, size1_},
                       {stride0_, stride1_});
}

void THTensor_(setStorage3d)(THTensor *self, THStorage *storage_, ptrdiff_t storageOffset_,
                             int64_t size0_, int64_t stride0_,
                             int64_t size1_, int64_t stride1_,
                             int64_t size2_, int64_t stride2_)
{
  THTensor_(setStorage)(self, storage_, storageOffset_,
                        {size0_, size1_, size2_},
                        {stride0_, stride1_, stride2_});
}

void THTensor_(setStorage4d)(THTensor *self, THStorage *storage_, ptrdiff_t storageOffset_,
                             int64_t size0_, int64_t stride0_,
                             int64_t size1_, int64_t stride1_,
                             int64_t size2_, int64_t stride2_,
                             int64_t size3_, int64_t stride3_)
{

  int64_t size[4] = {size0_, size1_, size2_, size3_};
  int64_t stride[4] = {stride0_, stride1_, stride2_, stride3_};

  THTensor_(setStorage)(self, storage_, storageOffset_, size, stride);
}


void THTensor_(narrow)(THTensor *self, THTensor *src, int dimension, int64_t firstIndex, int64_t size)
{
  if(!src)
    src = self;

  THArgCheck( (dimension >= 0) && (dimension < src->dim()), 2, "out of range");
  THArgCheck( firstIndex >= 0, 3, "out of range");
  THArgCheck( size >= 0, 4, "out of range");
  THArgCheck(firstIndex <= src->size(dimension) - size, 4, "out of range");

  THTensor_(set)(self, src);

  if (firstIndex > 0) {
    self->set_storage_offset(self->storage_offset() + firstIndex*self->stride(dimension));
  }

  self->set_size(dimension, size);
}

void THTensor_(select)(THTensor *self, THTensor *src, int dimension, int64_t sliceIndex)
{
  int d;

  if(!src)
    src = self;

  THArgCheck(src->dim() > 0, 1, "cannot select on a 0-dim tensor");
  THArgCheck((dimension >= 0) && (dimension < src->dim()), 2, "out of range");
  THArgCheck((sliceIndex >= 0) && (sliceIndex < src->size(dimension)), 3, "out of range");

  THTensor_(set)(self, src);
  THTensor_(narrow)(self, NULL, dimension, sliceIndex, 1);
  for(d = dimension; d < self->dim()-1; d++)
  {
    self->set_size(d, self->size(d+1));
    self->set_stride(d, self->stride(d+1));
  }
  self->resize_dim((unsigned int)(self->dim() - 1));
}

void THTensor_(transpose)(THTensor *self, THTensor *src, int dimension1, int dimension2)
{
  int64_t z;

  if(!src)
    src = self;

  THArgCheck( (dimension1 >= 0) && (dimension1 < THTensor_nDimensionLegacyNoScalars(src)), 1, "out of range");
  THArgCheck( (dimension2 >= 0) && (dimension2 < THTensor_nDimensionLegacyNoScalars(src)), 2, "out of range");

  THTensor_(set)(self, src);

  if(dimension1 == dimension2)
    return;

  z = self->stride(dimension1);
  self->set_stride(dimension1, self->stride(dimension2));
  self->set_stride(dimension2, z);
  z = self->size(dimension1);
  self->set_size(dimension1, self->size(dimension2));
  self->set_size(dimension2, z);
}

void THTensor_(unfold)(THTensor *self, THTensor *src, int dimension, int64_t size, int64_t step)
{
  int d;

  if(!src)
    src = self;

  THArgCheck((dimension >= 0) && (dimension < THTensor_nDimensionLegacyNoScalars(src)), 2, "out of range");
  THArgCheck(size <= THTensor_sizeLegacyNoScalars(src, dimension), 3, "out of range");
  THArgCheck(step > 0, 4, "invalid step");

  THTensor_(set)(self, src);

  std::vector<int64_t> newSize(/* size */ self->dim()+1);
  std::vector<int64_t> newStride(/* size */ self->dim()+1);

  newSize[self->dim()] = size;
  newStride[self->dim()] = THTensor_strideLegacyNoScalars(self, dimension);
  for(d = 0; d < self->dim(); d++)
  {
    auto self_size = THTensor_sizeLegacyNoScalars(self, d);
    auto self_stride = THTensor_strideLegacyNoScalars(self, d);
    if(d == dimension)
    {
      newSize[d] = (self_size - size) / step + 1;
      newStride[d] = step*self_stride;
    }
    else
    {
      newSize[d] = self_size;
      newStride[d] = self_stride;
    }
  }
  self->set_sizes_and_strides(newSize, newStride);
}

/* we have to handle the case where the result is a number */
void THTensor_(squeeze)(THTensor *self, THTensor *src)
{
  int ndim = 0;
  int d;

  if(!src)
    src = self;

  THTensor_(set)(self, src);

  for(d = 0; d < src->dim(); d++)
  {
    if(src->size(d) != 1)
    {
      if(d != ndim)
      {
        self->set_size(ndim, src->size(d));
        self->set_stride(ndim, src->stride(d));
      }
      ndim++;
    }
  }

  self->resize_dim(ndim);
}

void THTensor_(squeeze1d)(THTensor *self, THTensor *src, int dimension)
{
  int d;

  if(!src)
    src = self;

  THArgCheck((dimension >= 0) && (dimension < src->dim()), 2, "dimension out of range");

  THTensor_(set)(self, src);

  if(src->size(dimension) == 1)
  {
    for(d = dimension; d < self->dim()-1; d++)
    {
      self->set_size(d, self->size(d+1));
      self->set_stride(d, self->stride(d+1));
    }
    self->resize_dim((unsigned int)(self->dim() - 1));
  }
}

void THTensor_(unsqueeze1d)(THTensor *self, THTensor *src, int dimension)
{
  int d;

  if(!src)
    src = self;

  THArgCheck((dimension >= 0) && (dimension <= src->dim()), 2, "dimension out of range");

  THTensor_(set)(self, src);

  self->resize_dim(self->dim() + 1);
  for (d = self->dim()-1; d > dimension; d--) {
    self->set_size(d, self->size(d-1));
    self->set_stride(d, self->stride(d-1));
  }
  if (dimension+1 < self->dim()) {
    self->set_stride(dimension, self->size(dimension+1) * self->stride(dimension+1));
  } else {
    self->set_stride(dimension, 1);
  }
  self->set_size(dimension, 1);
}

int THTensor_(isTransposed)(const THTensor *self)
{
  if (THTensor_(isContiguous)(self)) {
    return 0;
  }
  int64_t max_stride = 1;
  int64_t size_max_stride = 1;
  int64_t z = 1;
  int d;
  for (d = 0; d < self->dim(); ++d) {
    if (self->stride(d) == 0 && self->size(d) != 1)
      return 0;
    if (self->stride(d) > max_stride) {
      max_stride = self->stride(d);
      size_max_stride = self->size(d);
    }
    z *= self->size(d);
  }
  if (z == max_stride * size_max_stride) {
    return 1;
  }
  return 0;
}

int THTensor_(isContiguous)(const THTensor *self)
{
  return self->is_contiguous();
}

int THTensor_(isSameSizeAs)(const THTensor *self, const THTensor* src)
{
  int d;
  if (self->dim() != src->dim())
    return 0;
  for(d = 0; d < self->dim(); ++d)
  {
    if(self->size(d) != src->size(d))
      return 0;
  }
  return 1;
}

int THTensor_(isSetTo)(const THTensor *self, const THTensor* src)
{
  if (!THTensor_getStoragePtr(self))
    return 0;
  if (THTensor_getStoragePtr(self) == THTensor_getStoragePtr(src) &&
      self->storage_offset() == src->storage_offset() &&
      THTensor_nDimensionLegacyAll(self) == THTensor_nDimensionLegacyAll(src))
  {
    int d;
    for (d = 0; d < THTensor_nDimensionLegacyAll(self); ++d)
    {
      if (self->size(d) != src->size(d) || self->stride(d) != src->stride(d))
        return 0;
    }
    return 1;
  }
  return 0;
}

ptrdiff_t THTensor_(nElement)(const THTensor *self)
{
  if(THTensor_nDimensionLegacyAll(self) == 0)
    return 0;
  else
  {
    ptrdiff_t nElement = 1;
    int d;
    for(d = 0; d < THTensor_nDimension(self); d++)
      nElement *= self->size(d);
    return nElement;
  }
}

// NB: It is INVALID to call this on an UndefinedTensorImpl
void THTensor_(retain)(THTensor *self)
{
  c10::raw::intrusive_ptr::incref(self);
}

void THTensor_(free)(THTensor *self)
{
  THTensor_free(self);
}

void THTensor_(freeCopyTo)(THTensor *self, THTensor *dst)
{
  if(self != dst)
    THTensor_(copy)(dst, self);

  THTensor_(free)(self);
}

/*******************************************************************************/

void THTensor_(setStorageNd)(THTensor *self, THStorage *storage, ptrdiff_t storageOffset, int nDimension, const int64_t *size, const int64_t *stride)
{
  return THTensor_setStorageNd(self, storage, storageOffset, nDimension, size, stride);
}

void THTensor_(resizeNd)(THTensor *self, int nDimension, const int64_t *size, const int64_t *stride)
{
  return THTensor_resizeNd(self, nDimension, size, stride);
}

void THTensor_(set1d)(THTensor *tensor, int64_t x0, scalar_t value)
{
  THArgCheck(THTensor_nDimensionLegacyNoScalars(tensor) == 1, 1, "tensor must have one dimension");
  THArgCheck( (x0 >= 0) && (x0 < THTensor_sizeLegacyNoScalars(tensor, 0)), 2, "out of range");
  THStorage_(set)(THTensor_getStoragePtr(tensor), tensor->storage_offset()+x0*THTensor_strideLegacyNoScalars(tensor, 0), value);
}

scalar_t THTensor_(get1d)(const THTensor *tensor, int64_t x0)
{
  THArgCheck(THTensor_nDimensionLegacyNoScalars(tensor) == 1, 1, "tensor must have one dimension");
  THArgCheck( (x0 >= 0) && (x0 < THTensor_sizeLegacyNoScalars(tensor, 0)), 2, "out of range");
  return THStorage_(get)(THTensor_getStoragePtr(tensor), tensor->storage_offset()+x0*THTensor_strideLegacyNoScalars(tensor, 0));
}

void THTensor_(set2d)(THTensor *tensor, int64_t x0, int64_t x1, scalar_t value)
{
  THArgCheck(THTensor_nDimensionLegacyAll(tensor) == 2, 1, "tensor must have two dimensions");
  THArgCheck((x0 >= 0) && (x0 < tensor->size(0)) && (x1 >= 0) && (x1 < tensor->size(1)), 2, "out of range");
  THStorage_(set)(THTensor_getStoragePtr(tensor), tensor->storage_offset()+x0*tensor->stride(0)+x1*tensor->stride(1), value);
}

scalar_t THTensor_(get2d)(const THTensor *tensor, int64_t x0, int64_t x1)
{
  THArgCheck(THTensor_nDimensionLegacyAll(tensor) == 2, 1, "tensor must have two dimensions");
  THArgCheck((x0 >= 0) && (x0 < tensor->size(0)) && (x1 >= 0) && (x1 < tensor->size(1)), 2, "out of range");
  return THStorage_(get)(THTensor_getStoragePtr(tensor), tensor->storage_offset()+x0*tensor->stride(0)+x1*tensor->stride(1));
}

void THTensor_(set3d)(THTensor *tensor, int64_t x0, int64_t x1, int64_t x2, scalar_t value)
{
  THArgCheck(THTensor_nDimensionLegacyAll(tensor) == 3, 1, "tensor must have three dimensions");
  THArgCheck( (x0 >= 0) && (x0 < tensor->size(0)) && (x1 >= 0) && (x1 < tensor->size(1)) && (x2 >= 0) && (x2 < tensor->size(2)), 2, "out of range");
  THStorage_(set)(THTensor_getStoragePtr(tensor), tensor->storage_offset()+x0*tensor->stride(0)+x1*tensor->stride(1)+x2*tensor->stride(2), value);
}

scalar_t THTensor_(get3d)(const THTensor *tensor, int64_t x0, int64_t x1, int64_t x2)
{
  THArgCheck(THTensor_nDimensionLegacyAll(tensor) == 3, 1, "tensor must have three dimensions");
  THArgCheck( (x0 >= 0) && (x0 < tensor->size(0)) && (x1 >= 0) && (x1 < tensor->size(1)) && (x2 >= 0) && (x2 < tensor->size(2)), 2, "out of range");
  return THStorage_(get)(THTensor_getStoragePtr(tensor), tensor->storage_offset()+x0*tensor->stride(0)+x1*tensor->stride(1)+x2*tensor->stride(2));
}

void THTensor_(set4d)(THTensor *tensor, int64_t x0, int64_t x1, int64_t x2, int64_t x3, scalar_t value)
{
  THArgCheck(THTensor_nDimensionLegacyAll(tensor) == 4, 1, "tensor must have four dimensions");
  THArgCheck((x0 >= 0) && (x0 < tensor->size(0)) && (x1 >= 0) && (x1 < tensor->size(1)) && (x2 >= 0) && (x2 < tensor->size(2)) && (x3 >= 0) && (x3 < tensor->size(3)), 2, "out of range");
  THStorage_(set)(THTensor_getStoragePtr(tensor), tensor->storage_offset()+x0*tensor->stride(0)+x1*tensor->stride(1)+x2*tensor->stride(2)+x3*tensor->stride(3), value);
}

scalar_t THTensor_(get4d)(const THTensor *tensor, int64_t x0, int64_t x1, int64_t x2, int64_t x3)
{
  THArgCheck(THTensor_nDimensionLegacyAll(tensor) == 4, 1, "tensor must have four dimensions");
  THArgCheck((x0 >= 0) && (x0 < tensor->size(0)) && (x1 >= 0) && (x1 < tensor->size(1)) && (x2 >= 0) && (x2 < tensor->size(2)) && (x3 >= 0) && (x3 < tensor->size(3)), 2, "out of range");
  return THStorage_(get)(THTensor_getStoragePtr(tensor), tensor->storage_offset()+x0*tensor->stride(0)+x1*tensor->stride(1)+x2*tensor->stride(2)+x3*tensor->stride(3));
}

THDescBuff THTensor_(desc)(const THTensor *tensor) {
  const int L = TH_DESC_BUFF_LEN;
  THDescBuff buf;
  char *str = buf.str;
  int n = 0;
#define _stringify(x) #x
  n += snprintf(str, L-n, "torch." _stringify(x) "Tensor of size ");
#undef _stringify
  int i;
  for(i = 0; i < THTensor_nDimension(tensor); i++) {
    if(n >= L) break;
    n += snprintf(str+n, L-n, "%" PRId64, tensor->size(i));
    if(i < THTensor_nDimension(tensor)-1) {
      n += snprintf(str+n, L-n, "x");
    }
  }
  if(n >= L) {
    snprintf(str+L-4, 4, "...");
  }
  return buf;
}

THDescBuff THTensor_(sizeDesc)(const THTensor *tensor) {
  THDescBuff buf = _THSizeDesc(tensor->sizes().data(), tensor->sizes().size());
  return buf;
}

#endif<|MERGE_RESOLUTION|>--- conflicted
+++ resolved
@@ -54,29 +54,21 @@
 /* Empty init */
 THTensor *THTensor_(new)(void)
 {
-<<<<<<< HEAD
-  return c10::make_intrusive<at::TensorImpl, at::UndefinedTensorImpl>(at::Storage(THStorage_(new)()), at::CPUTensorId(), false).release();
-=======
   return c10::make_intrusive<at::TensorImpl, at::UndefinedTensorImpl>(
-    c10::intrusive_ptr<at::StorageImpl>::reclaim(THStorage_(new)()),
+    at::Storage(c10::intrusive_ptr<at::StorageImpl>::reclaim(THStorage_(new)())),
     at::CPUTensorId(),
     false
   ).release();
->>>>>>> 6f6b0356
 }
 
 /* Pointer-copy init */
 THTensor *THTensor_(newWithTensor)(THTensor *tensor)
 {
-<<<<<<< HEAD
-  THTensor *self = c10::make_intrusive<at::TensorImpl, at::UndefinedTensorImpl>(at::Storage(THStorage_(new)()), at::CPUTensorId(), false).release();
-=======
   THTensor *self = c10::make_intrusive<at::TensorImpl, at::UndefinedTensorImpl>(
-    c10::intrusive_ptr<at::StorageImpl>::reclaim(THStorage_(new)()),
+    at::Storage(c10::intrusive_ptr<at::StorageImpl>::reclaim(THStorage_(new)())),
     at::CPUTensorId(),
     false
   ).release();
->>>>>>> 6f6b0356
   THTensor_(setStorageNd)(self,
                           THTensor_getStoragePtr(tensor),
                           tensor->storage_offset(),
@@ -91,15 +83,11 @@
   if (strides.data()) {
     AT_CHECK(sizes.size() == strides.size(), "number of sizes and strides must match");
   }
-<<<<<<< HEAD
-  THTensor *self = c10::make_intrusive<at::TensorImpl, at::UndefinedTensorImpl>(at::Storage(THStorage_(new)()), at::CPUTensorId(), false).release();
-=======
   THTensor *self = c10::make_intrusive<at::TensorImpl, at::UndefinedTensorImpl>(
-    c10::intrusive_ptr<at::StorageImpl>::reclaim(THStorage_(new)()),
+    at::Storage(c10::intrusive_ptr<at::StorageImpl>::reclaim(THStorage_(new)())),
     at::CPUTensorId(),
     false
   ).release();
->>>>>>> 6f6b0356
   THTensor_(setStorageNd)(self, storage, storageOffset, sizes.size(),
                           const_cast<int64_t*>(sizes.data()), const_cast<int64_t*>(strides.data()));
 
