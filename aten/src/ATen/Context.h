--- conflicted
+++ resolved
@@ -205,11 +205,6 @@
   return globalContext().hasMAGMA();
 }
 
-<<<<<<< HEAD
-static inline int64_t current_device() {
-  return globalContext().current_device();
-}
-
 static inline void manual_seed(uint64_t seed) {
   globalContext().defaultGenerator(DeviceType::CPU).manualSeed(seed);
   // NB: Sometimes we build with CUDA, but we don't have any GPUs
@@ -219,6 +214,4 @@
   }
 }
 
-=======
->>>>>>> b768db08
 } // namespace at