#pragma once

#include <ATen/core/dispatch/DispatchTable.h>

namespace c10 {

/**
 * This class represents an operator kernel, i.e. an operator *after* it was
 * dispatched to a certain device. You can use it to call the kernel.
 *
 * You can keep this OpKernel instance around to avoid future dispatch
 * when you know it'd dispatch to the same kernel anyhow.
 *
 * Also, keeping around the OpKernel instance will keep around a local cache
 * that is used by some kernels to get better performance when they're called
 * multiple times (mostly Caffe2 kernels do that).
 */
class OpKernel final {
public:
  explicit OpKernel(KernelFunction* kernel, KernelStateCreatorFunction* state_creator)
  : kernel_(kernel), state_creator_(state_creator) {}

  OpKernel(OpKernel&&) = default;
  OpKernel& operator=(OpKernel&&) = default;
  OpKernel(const OpKernel&) = delete;
  OpKernel& operator=(const OpKernel&) = delete;

  IValue call(ArrayRef<IValue> args) {
    if (state_.get() == nullptr) {
      state_ = (*state_creator_)();
    }
    return (*kernel_)(args, state_.get());
  }

private:
<<<<<<< HEAD
=======
  // TODO Store kernel state
  // The kernel function is a global C function, not a std::function.
  // That is, ownership is not an issue.
>>>>>>> 1283ae1f
  KernelFunction* kernel_;

  KernelStateCreatorFunction* state_creator_;
  std::unique_ptr<c10::KernelState> state_;
};

/**
 * Top-level dispatch interface for dispatching via the dynamic dispatcher.
 */
template<class OpSchemaDef>
class Dispatcher final {
private:
  using Schema = OpSchema<OpSchemaDef>;
public:
  // Implementation note: this class abstracts over the fact that we have per-operator
  // dispatch tables.  This could be easily adjusted to have a single global hash
  // table.

  /**
   * Register an operator to the dispatch table for some operator schema.
   */
  static void registerKernel(typename Schema::dispatch::dispatch_key_type dispatch_key, KernelFunction* kernel_func, KernelStateCreatorFunction* state_creator_func) {
    auto& dispatch_table_for_this_op = c10_dispatch_table<OpSchemaDef>();
    return dispatch_table_for_this_op.registerKernel(std::move(dispatch_key), DispatchTableEntry{kernel_func, state_creator_func});
  }

  /**
   * Remove an operator from the dispatch table for some operator schema.
   */
  static void deregisterKernel(const typename Schema::dispatch::dispatch_key_type& dispatch_key) {
    auto& dispatch_table_for_this_op = c10_dispatch_table<OpSchemaDef>();
    return dispatch_table_for_this_op.deregisterKernel(dispatch_key);
  }

  /**
   * Perform a dynamic dispatch and get the kernel for an operator
   */
  static OpKernel lookup(ArrayRef<IValue> args) {
    auto& dispatch_table_for_this_op = c10_dispatch_table<OpSchemaDef>();
    const DispatchTableEntry& kernel = dispatch_table_for_this_op.lookup(args);
    return OpKernel(kernel.kernel_func, kernel.state_creator_func);
  }

};

} // namespace c10<|MERGE_RESOLUTION|>--- conflicted
+++ resolved
@@ -25,6 +25,9 @@
   OpKernel(const OpKernel&) = delete;
   OpKernel& operator=(const OpKernel&) = delete;
 
+  /**
+   * Call the operator kernel with the given arguments.
+   */
   IValue call(ArrayRef<IValue> args) {
     if (state_.get() == nullptr) {
       state_ = (*state_creator_)();
@@ -33,12 +36,8 @@
   }
 
 private:
-<<<<<<< HEAD
-=======
-  // TODO Store kernel state
   // The kernel function is a global C function, not a std::function.
   // That is, ownership is not an issue.
->>>>>>> 1283ae1f
   KernelFunction* kernel_;
 
   KernelStateCreatorFunction* state_creator_;
