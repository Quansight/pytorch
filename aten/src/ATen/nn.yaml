--- conflicted
+++ resolved
@@ -168,21 +168,6 @@
     output: 'false'
     grad_input: 'false'
 
-<<<<<<< HEAD
-- name: _thnn_max_unpool2d(Tensor self, LongTensor indices, IntArrayRef[2] output_size)
-  cname: SpatialMaxUnpooling
-  scalar_check:
-    output: 'false'
-    grad_input: 'false'
-
-- name: _thnn_max_unpool3d(Tensor self, LongTensor indices, IntArrayRef[3] output_size, IntArrayRef[3] stride, IntArrayRef[3] padding)
-  cname: VolumetricMaxUnpooling
-  scalar_check:
-    output: 'false'
-    grad_input: 'false'
-
-=======
->>>>>>> c0bcaad1
 # Upsampling
 
 # Note: The upsampling backwards functions also include an IntArrayRef input_size
