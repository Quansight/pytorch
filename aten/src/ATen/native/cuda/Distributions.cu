--- conflicted
+++ resolved
@@ -121,9 +121,6 @@
   }
 }
 
-<<<<<<< HEAD
-template<typename scalar_t,
-=======
 /**
  * distribution_nullary_kernel is analogous to gpu_nullary_kernel in
  * ATen/native/cuda/Loops.cuh. Like gpu_nullary_kernel, it uses
@@ -140,8 +137,7 @@
  * kernels? Note that we need a grid-stride loop kernel because, we found by testing
  * that it achieves peak effective bandwidth.
  */
-template<typename scalar_t, 
->>>>>>> 2ee2d78a
+template<typename scalar_t,
          typename accscalar_t,
          int unroll_factor,
          typename dist_t,
@@ -578,7 +574,7 @@
 Tensor& normal_out_cuda(Tensor& output, const Tensor& mean, const Tensor& std, Generator* gen) {
   normal_cuda_(output, 0, 1, gen);
   at::native::legacy::cuda::_th_addcmul_out(output, mean, output, std, 1);
-  return output; 
+  return output;
 }
 
 Tensor normal_cuda(const Tensor& mean, double std, Generator* gen) {
