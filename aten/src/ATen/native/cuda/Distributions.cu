--- conflicted
+++ resolved
@@ -217,11 +217,7 @@
 
 Tensor _s_dirichlet_cuda(const Tensor& alpha, Generator* gen) {
   Tensor ret = at::empty(alpha.sizes(), alpha.options());
-<<<<<<< HEAD
-  AT_DISPATCH_ALL_TYPES_AND(ret.type(), "dirichlet", [&] {
-=======
   AT_DISPATCH_FLOATING_TYPES_AND_HALF(ret.scalar_type(), "dirichlet", [&] {
->>>>>>> ed25b8a6
     Tensor gamma = at::empty(alpha.sizes(), alpha.options());
     gamma_cuda_kernel<scalar_t>(gamma, alpha, next_philox_seed(gen, 10));
     dirichlet_scalar_cuda_kernel<scalar_t>(ret, gamma);
