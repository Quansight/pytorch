--- conflicted
+++ resolved
@@ -425,15 +425,9 @@
     .declare_static_dtype_and_device(input.scalar_type(), input.device())
     .add_output(output)
     .add_input(restrided_input);
-<<<<<<< HEAD
   
   for (auto & idx_weight: indices_weights) { 
     for (auto& tensor : idx_weight) {
-=======
-
-  for (auto iter=indices_weights.begin(); iter!=indices_weights.end(); iter++) {
-    for (auto& tensor : *iter) {
->>>>>>> 6aa5148d
       config.add_input(tensor);
     }
   }
