#include <ATen/native/sparse/SparseTensorMath.h>

#include <ATen/ATen.h>
#include <ATen/Parallel.h>
#include <ATen/SparseTensorImpl.h>
#include <ATen/ExpandUtils.h>
#include <ATen/NativeFunctions.h>
#include <ATen/InitialTensorOptions.h>
#include <ATen/SparseTensorUtils.h>
#include <ATen/WrapDimUtilsMulti.h>
#include <ATen/native/BinaryOps.h>
#include <TH/THBlasUtils.h>

#include <algorithm>

namespace at { namespace native {

using namespace at::sparse;
// --------------------------------------------------------------------
// Utility functions
// --------------------------------------------------------------------

namespace {

  inline SparseTensor get_result_tensor_for_unary_op(const SparseTensor& input) {
    if (c10::isIntegralType(input.scalar_type(), /*includeBool=*/true)) {
      return at::empty_like(input, input.options().dtype(c10::get_default_dtype()));
    }
    return at::empty_like(input);
  }
}

// --------------------------------------------------------------------
// zero_(SparseTensor)
// --------------------------------------------------------------------

// hummu hummu
SparseTensor& zero_sparse_(SparseTensor& self) {
  AT_ASSERT(self.is_sparse());
  at::zeros_out(self, get_sparse_impl(self)->sizes());
  return self._coalesced_(true);
}

// NB: Don't need zeros, zeros_like, already implemented in TensorFactories

// --------------------------------------------------------------------
// mul(SparseTensor, Scalar)
// --------------------------------------------------------------------

static Tensor wrapped_scalar_tensor(Scalar s) {
  auto tensor = scalar_to_tensor(s);
  tensor.unsafeGetTensorImpl()->set_wrapped_number(true);
  return tensor;
}

SparseTensor& mul_out_sparse_zerodim(SparseTensor& r, const SparseTensor& t, const Tensor& value) {
  AT_ASSERT(r.is_sparse());
  AT_ASSERT(t.is_sparse());
  AT_ASSERT(value.dim() == 0);

  if (is_same_tensor(r, t)) {
    r._values().mul_(value);
  } else {
    r.resize_as_(t);
    auto indices = r._indices();
    indices.resize_as_(t._indices());
    indices.copy_(t._indices());
    Tensor r_values = r._values(); // Sigh... needed because mul_out takes Tensor&
    at::mul_out(r_values, t._values(), value);
    get_sparse_impl(r)->set_nnz_and_narrow(t._nnz());
    r._coalesced_(t.is_coalesced());
  }
  return r;
}

SparseTensor& mul_out_sparse_scalar(SparseTensor& r, const SparseTensor& t, Scalar value) {
  return mul_out_sparse_zerodim(r, t, wrapped_scalar_tensor(value));
}

// --------------------------------------------------------------------
// log1p(SparseTensor)
// --------------------------------------------------------------------

// In-place log1p on uncoalesced tensors is not supported since the operation is not a linear map.
// Values of uncoalesced tensor corresponding to the same indices are summed
// and log1p(summed_value) != log1p(v1) + log1p(v2)

SparseTensor& log1p_out_sparse(SparseTensor& r, const SparseTensor& t) {
  TORCH_CHECK(r.is_sparse(), "Tensor should be sparse");
  TORCH_CHECK(t.is_sparse(), "Tensor should be sparse");
  TORCH_CHECK(
      !c10::isIntegralType(r.scalar_type(), /*includeBool=*/true),
      "log1p: result type cannot be Integral, got:",
      r.scalar_type());

  if (is_same_tensor(r, t)) {
    // don't have in-place log1p for uncoalesced input because coalesce() is not in-place
    TORCH_CHECK(r.is_coalesced(), "log1p: in-place on uncoalesced tensors is not supported");
  }
  else {
    copy_sparse_to_sparse_(r, t.coalesce());
  }
  r._values().log1p_();
  return r;
}

SparseTensor log1p_sparse(const SparseTensor& t) {
  auto result = get_result_tensor_for_unary_op(t);
  return log1p_out_sparse(result, t);
}

SparseTensor& log1p_sparse_(SparseTensor& t) {
  return log1p_out_sparse(t, t);
}

// --------------------------------------------------------------------
// neg(SparseTensor)
// --------------------------------------------------------------------

SparseTensor& neg_out_sparse(SparseTensor& r, const SparseTensor& t) {
  TORCH_CHECK(r.is_sparse(), "Tensor should be sparse");
  TORCH_CHECK(t.is_sparse(), "Tensor should be sparse");

  // copy_sparse_ does not perform the copy if it is the same tensor
  copy_sparse_to_sparse_(r, t);
  r._values().neg_();
  return r;
}

SparseTensor& neg_sparse_(SparseTensor& t) {
  return neg_out_sparse(t, t);
}

// --------------------------------------------------------------------
// asin(SparseTensor)
// --------------------------------------------------------------------

// In-place asin on uncoalesced tensors is not supported since the operation is not a linear map.
// Values of uncoalesced tensor corresponding to the same indices are summed
// and asin(summed_value) != asin(v1) + asin(v2)

SparseTensor& asin_out_sparse(SparseTensor& r, const SparseTensor& t) {
  TORCH_CHECK(r.is_sparse(), "Tensor should be sparse");
  TORCH_CHECK(t.is_sparse(), "Tensor should be sparse");
  TORCH_CHECK(
      !c10::isIntegralType(r.scalar_type(), /*includeBool=*/true),
      "asin: result type cannot be Integral, got:",
      r.scalar_type());

  if (is_same_tensor(r, t)) {
    // don't have in-place asin for uncoalesced input because coalesce() is not in-place, see above comment
    TORCH_CHECK(r.is_coalesced(), "asin: in-place on uncoalesced tensors is not supported");
  } else {
    copy_sparse_to_sparse_(r, t.coalesce());
  }
  r._values().asin_();
  return r;
}

SparseTensor asin_sparse(const SparseTensor& t) {
  auto result = get_result_tensor_for_unary_op(t);
  return asin_out_sparse(result, t);
}

SparseTensor& asin_sparse_(SparseTensor& t) {
  return asin_out_sparse(t, t);
}

// --------------------------------------------------------------------
// pow(SparseTensor, Scalar)
// --------------------------------------------------------------------

// TODO: add in-place variant

SparseTensor& pow_out_sparse_scalar(SparseTensor& r, const SparseTensor& t_, Scalar value) {
  AT_ASSERT(r.is_sparse());
  AT_ASSERT(t_.is_sparse());
  TORCH_CHECK(value.toDouble() != 0, "pow: cannot raise to zeroth power on sparse tensor; it would make the result tensor dense");

  // This coalesce is why we can't easily provide an inplace variant
  SparseTensor t = t_.coalesce();

  r.resize_as_(t);
  auto indices = r._indices();
  indices.resize_as_(t._indices());
  indices.copy_(t._indices());
  Tensor r_values = r._values(); // Sigh... needed because pow_out takes Tensor&
  at::pow_out(r_values, t._values(), value);
  get_sparse_impl(r)->set_nnz_and_narrow(t._nnz());
  return r._coalesced_(t.is_coalesced());
}

SparseTensor pow_sparse_scalar(const SparseTensor& t, Scalar value) {
  SparseTensor r = at::empty({0}, t.options());
  pow_out_sparse_scalar(r, t, value);
  return r;
}

// --------------------------------------------------------------------
// div(SparseTensor, Scalar)
// --------------------------------------------------------------------

static SparseTensor& coalesce_(SparseTensor& tensor) {
  SparseTensor coalesced = tensor.coalesce();
  tensor._values().resize_as_(coalesced._values());
  tensor._indices().resize_as_(coalesced._indices());
  tensor._values().copy_(coalesced._values());
  tensor._indices().copy_(coalesced._indices());
  tensor._coalesced_(true);
  return tensor;
}

// Note [Sparse Floor Division]
// ~~~~~~~~~~~~~~~~~~~~~~~~~~~~
// Uncoalesced sparse tensors cannot be floor divided correctly. Integer
// division is considered a special-case of floor division for purposes of
// this note.
// For example, an integer tensor with values=[3, 3] divided by 2 would produce
// values=[1, 1], which sum to 2 instead of 3 (=6/2).
// A float tensor with values=[3., 3.] floor divided by 2 would also produce
// values=[1., 1.] (after truncation), which sum to 2.f instead of 3.f.
// To perform floor division the sparse tensor must be coalesced first.

SparseTensor& div_out_sparse_zerodim(const SparseTensor& t, const Tensor& value, SparseTensor& r) {
  TORCH_CHECK(value.dim() == 0, "Sparse division requires a scalar or ",
    "zero-dim dense tensor divisor (got shape ", value.sizes(), " for divisor)");
  TORCH_CHECK(!value.is_sparse(), "Sparse division requires a scalar or ",
    "zero-dim dense tensor divisor (got a sparse divisor)");

  AT_ASSERT(r.is_sparse());
  AT_ASSERT(t.is_sparse());

  if (is_same_tensor(r, t)) {
    // See note "Sparse Floor Division"
    if (!r.is_coalesced() && isIntegralType(r.scalar_type(), /*includeBool=*/true)) {
      coalesce_(r);
    }
    r._values().div_(value);
  } else {
    Tensor t_tmp = t;
    if (!t.is_coalesced() && isIntegralType(r.scalar_type(), /*includeBool=*/true)) {
      t_tmp = t.coalesce();
    }
    r.resize_as_(t_tmp);
    auto indices = r._indices();
    indices.resize_as_(t_tmp._indices());
    indices.copy_(t_tmp._indices());
    Tensor r_values = r._values(); // Sigh... needed because div_out takes Tensor&
    at::div_out(r_values, t_tmp._values(), value);
    get_sparse_impl(r)->set_nnz_and_narrow(t_tmp._nnz());
    r._coalesced_(t_tmp.is_coalesced());
  }
  return r;
}

Tensor div_sparse(const Tensor& self, const Tensor& value) {
  auto commonDtype = at::result_type(self, value);
  if (c10::isIntegralType(commonDtype, /*include_bool=*/true)) {
    commonDtype = typeMetaToScalarType(at::get_default_dtype());
  }
  Tensor result = at::empty({0}, self.options().dtype(commonDtype));
  return div_out_sparse_zerodim(self, value, result);
}

Tensor& div_sparse_(Tensor& self, const Tensor& value) {
  return div_out_sparse_zerodim(self, value, self);
}

SparseTensor& div_out_sparse_scalar(SparseTensor& r, const SparseTensor& t, Scalar value) {
  return div_out_sparse_zerodim(t, wrapped_scalar_tensor(value), r);
}

// --------------------------------------------------------------------
// floor_divide(SparseTensor, Scalar)
// --------------------------------------------------------------------

SparseTensor& floor_divide_out_sparse_zerodim(
  SparseTensor& result,
  const SparseTensor& dividend,
  const Tensor& divisor) {
  TORCH_CHECK(divisor.dim() == 0, "Sparse floor division requires a scalar or ",
    "zero-dim dense tensor divisor (got shape ", divisor.sizes(), " for divisor)");
  TORCH_CHECK(!divisor.is_sparse(), "Sparse floor division requires a scalar or ",
    "zero-dim dense tensor divisor (got a sparse divisor)");

  AT_ASSERT(result.is_sparse());
  AT_ASSERT(dividend.is_sparse());

  // Case 1: result and dividend are the same tensor
  // Performs floor division in-place
  if (is_same_tensor(result, dividend)) {

    // See note "Sparse Floor Division"
    if (!result.is_coalesced()) {
      coalesce_(result);
    }

    result._values().floor_divide_(divisor);
    return result;
  }

  // Case 2: result and dividend are different tensors
  Tensor dividend_tmp = dividend;

  // Ensures dividend_tmp is coalesced (see note above)
  if (!dividend.is_coalesced()) {
    dividend_tmp = dividend.coalesce();
  }

  // Resizes and indexes result like dividend_tmp
  result.resize_as_(dividend_tmp);
  result._indices().resize_as_(dividend_tmp._indices());
  result._indices().copy_(dividend_tmp._indices());

  // Computes result
  Tensor result_values = result._values();
  at::floor_divide_out(result_values, dividend_tmp._values(), divisor);
  get_sparse_impl(result)->set_nnz_and_narrow(dividend_tmp._nnz());
  result._coalesced_(dividend_tmp.is_coalesced());
  return result;
}

Tensor floor_divide_sparse(const Tensor& self, const Tensor& value) {
  auto commonDtype = at::result_type(self, value);
  Tensor result = at::empty({0}, self.options().dtype(commonDtype));
  return floor_divide_out_sparse_zerodim(result, self, value);
}

Tensor& floor_divide_sparse_(Tensor& self, const Tensor& value) {
  return floor_divide_out_sparse_zerodim(self, self, value);
}

SparseTensor& floor_divide_out_sparse_scalar(SparseTensor& r, const SparseTensor& t, Scalar value) {
  return floor_divide_out_sparse_zerodim(r, t, wrapped_scalar_tensor(value));
}

// --------------------------------------------------------------------
// norm(SparseTensor, Scalar)
// --------------------------------------------------------------------

// Only supports floating point, FYI
Tensor norm_sparse(const SparseTensor& self, Scalar p) {
  AT_ASSERT(self.is_sparse());
  return norm_sparse(self, p, IntArrayRef{}, false, c10::nullopt);
}

Tensor norm_sparse(const SparseTensor& self, optional<Scalar> p, IntArrayRef dim, bool keepdim, optional<ScalarType> dtype) {
  AT_ASSERT(self.is_sparse());
  if (dim.size() > 0) {
    // Only full reductions are supported, so check if that is the case
    int64_t ndim = self.dim();
    bool passed_full_reduction_check = ndim == dim.size();
    if (passed_full_reduction_check) {
      auto dim_ = dim.vec();
      maybe_wrap_dims(dim_, ndim);
      std::vector<bool> dims_check(ndim, false);
      // Need to check for duplicates, and fail if any are found
      for (auto dim_ind : dim_) {
        if (dims_check[dim_ind]) {
          passed_full_reduction_check = false;
          break;
        }
        dims_check[dim_ind] = true;
      }
    }
    TORCH_CHECK(passed_full_reduction_check,
      "norm_sparse currently only supports full reductions, so 'dim' must either be empty or contain all dimensions of the input");
  }
  TORCH_CHECK(keepdim == false, "norm_sparse currently does not support keepdim=True");
  TORCH_CHECK(!dtype.has_value(), "norm_sparse currently does not support 'dtype' argument");
  auto p_ = p.value_or(2.0);
  return self.coalesce()._values().norm(p_);
}

// --------------------------------------------------------------------
// mv(SparseTensor, Tensor)
// --------------------------------------------------------------------

Tensor mv_sparse(const SparseTensor& self, const Tensor& vec)
{
  TORCH_CHECK(self.ndimension() == 2 &&
              vec.ndimension() == 1,
              "mv: two tensor dim should be 2 and 1, but got ",
              "SparseTensor Dim: ", self.ndimension(), "Tensor Dim: ", vec.ndimension());

  TORCH_CHECK(vec.size(-1) == self.size(-1),
              "mv: expected self.size(-1) == vec.size(-1)");

  auto result = self.matmul(vec.unsqueeze(-1));

  return result.squeeze(-1);
}

// --------------------------------------------------------------------
// add(SparseTensor, SparseTensor, Scalar)  [broadcasts]
// --------------------------------------------------------------------

Tensor add_sparse(const Tensor& self, const Tensor& other, Scalar alpha) {
  // TODO: Why?! Can't we just flip the order here...
  TORCH_CHECK(!(self.is_sparse() && !other.is_sparse()),
              "add(sparse, dense) is not supported. Use add(dense, sparse) instead.");
  auto commonDtype = at::result_type(self, other);
  alpha_check(commonDtype, alpha);
  Tensor result = at::empty({0}, self.options().dtype(commonDtype));
  return at::add_out(result, self, other, alpha);  // redispatch!
}

Tensor& add_sparse_(Tensor& self, const Tensor& other, Scalar alpha) {
  return at::add_out(self, self, other, alpha);  // redispatch!
}

// There's actually nothing sparse specific about these implementations

Tensor sub_sparse(const Tensor& self, const Tensor& other, Scalar alpha) {
  sub_check(self, other);
  return native::add_sparse(self, other, -alpha);
}

Tensor& sub_sparse_(Tensor& self, const Tensor& other, Scalar alpha) {
  sub_check(self, other);
  return native::add_sparse_(self, other, -alpha);
}

Tensor& sub_out_sparse(Tensor& r, const Tensor& self, const Tensor& other, Scalar alpha) {
  sub_check(self, other);
  return at::add_out(r, self, other, -alpha);  // redispatch!
}


SparseTensor& add_out_sparse_contiguous(SparseTensor& r, const SparseTensor& t, const SparseTensor& src, Scalar value, ScalarType commonDtype) {
    // saving those because they can be overwritten when doing in-place operations
    int64_t t_nnz = t._nnz(), s_nnz = src._nnz(), max_nnz = t_nnz + s_nnz;
    bool coalesced = t.is_coalesced() && src.is_coalesced();
    int64_t sparse_dim = src.sparse_dim();

    Tensor r_indices = at::empty({src.sparse_dim(), max_nnz}, t._indices().options());

    Tensor t_values = t._values().to(commonDtype);
    Tensor s_values = src._values().to(commonDtype);

    Tensor r_values = new_values_with_size_of(s_values, max_nnz).zero_();

    int64_t blockSize = r_values.stride(0);
    int64_t cmp, d;
    int64_t r_i = 0, t_i = 0, s_i = 0;
    auto t_indices = t._indices();
    auto src_indices = src._indices();

    // NB: relies on nnz tests above
    auto t_indices_accessor = t_indices.accessor<int64_t, 2>();
    auto r_indices_accessor = r_indices.accessor<int64_t, 2>();
    auto src_indices_accessor = src_indices.accessor<int64_t, 2>();

    AT_DISPATCH_ALL_TYPES(
        commonDtype, "cadd_sparse", [&] {
          scalar_t* t_values_ptr = t_values.data_ptr<scalar_t>();
          scalar_t* s_values_ptr = s_values.data_ptr<scalar_t>();
          scalar_t* r_values_ptr = r_values.data_ptr<scalar_t>();
          scalar_t cast_value = value.to<scalar_t>();
          while (t_i < t_nnz || s_i < s_nnz) {
            if (t_i >= t_nnz) {
              cmp = -1;
            } else if (s_i >= s_nnz) {
              cmp = 1;
            } else {
              cmp = 0;
              for (d = 0; d < sparse_dim; d++) {
                if (t_indices_accessor[d][t_i] < src_indices_accessor[d][s_i]) {
                  cmp = 1;
                  break;
                }
                if (t_indices_accessor[d][t_i] > src_indices_accessor[d][s_i]) {
                  cmp = -1;
                  break;
                }
              }
            }
            if (cmp >= 0) {
              for (d = 0; d < sparse_dim; d++) {
                r_indices_accessor[d][r_i] = t_indices_accessor[d][t_i];
              }
              if (t_values.numel() > 0) {  // We add all elements from t_values to r_values only if t_values is not an empty tensor
                THBlas_axpy<scalar_t>(blockSize, 1,
                  t_values_ptr + t_i * blockSize, 1,
                  r_values_ptr + r_i * blockSize, 1);
              }
              t_i++;
            }
            if (cmp <= 0) {
              for (d = 0; d < sparse_dim; d++) {
                r_indices_accessor[d][r_i] = src_indices_accessor[d][s_i];
              }
              if (s_values.numel() > 0) {  // We add all elements from s_values to r_values only if s_values is not an empty tensor
                THBlas_axpy<scalar_t>(blockSize, cast_value,
                  s_values_ptr + s_i * blockSize, 1,
                  r_values_ptr + r_i * blockSize, 1);
              }
              s_i++;
            }
            r_i++;
          }
        }
    );

    if (r.scalar_type() != commonDtype) {
      r_values = r_values.to(r.scalar_type());
    }
    get_sparse_impl(r)->set_indices_and_values_unsafe(r_indices, r_values);
    get_sparse_impl(r)->set_nnz_and_narrow(r_i);

    // TODO: I think it may be possible to track inside the loop and
    // detect when we are uncoalesced (e.g., by observing that an
    // index goes backwards) which may be more precise than using the
    // coalesced flag here.  But this is easy.
    return r._coalesced_(coalesced);
}

SparseTensor& add_out_sparse_non_contiguous(SparseTensor& r, const SparseTensor& t, const SparseTensor& src, Scalar value, ScalarType commonDtype) {
    Tensor t_values = t._values().to(commonDtype);
    Tensor s_values = src._values().to(commonDtype);

    // If `t` or `src` contains non-contiguous `values`, `THBlas_axpy` doesn't work
    // and we concat the indices and values tensors instead.
    AT_DISPATCH_ALL_TYPES(
      commonDtype, "add_out_sparse_cpu", [&] {
          if (value.to<scalar_t>() != static_cast<scalar_t>(1)) {
            s_values = s_values.mul(value);
          }
        });

    Tensor r_indices = at::cat({t._indices(), src._indices()}, 1);
    Tensor r_values = at::cat({t_values, s_values}, 0).to(r.scalar_type());
    alias_into_sparse(r, r_indices, r_values);

    // Prevent unbounded growth of nnz
    // TODO: Improved heuristic on when to coalesce or remove need to coalesce
    if (r._nnz() > r.numel()) {
      auto c = r.coalesce();
      alias_into_sparse(r, c._indices(), c._values());
    }

    return r;
}

Tensor& add_out_dense_sparse_cpu(Tensor& r, const Tensor& dense, const SparseTensor& sparse_, Scalar value);

SparseTensor& add_out_sparse_cpu(SparseTensor& r, const SparseTensor& t, const SparseTensor& src, Scalar value) {
  if (!t.is_sparse()) {
    return add_out_dense_sparse_cpu(r, t, src, value);
  }
  // TODO: This test seems a bit goofy
  TORCH_CHECK(src.is_sparse(), "add(sparse, dense) is not supported. Use add(dense, sparse) instead.");
  AT_ASSERT(!t.is_cuda());  // the dispatch argument
  TORCH_CHECK(!r.is_cuda(), "add: expected 'out' to be CPU tensor, but got CUDA tensor");
  TORCH_CHECK(!src.is_cuda(), "add: expected 'other' to be a CPU tensor, but got a CUDA tensor");

  TORCH_CHECK(t.sizes().equals(src.sizes()), "add: expected sizes of 'self' and 'other' to match, but ", t.sizes(), " != ", src.sizes());

  auto commonDtype = promoteTypes(t.scalar_type(), src.scalar_type());

  TORCH_CHECK(canCast(commonDtype, r.scalar_type()), "Can't convert result type ", commonDtype, " to output ", r.scalar_type(), " in add operation");

  if (src._nnz() == 0) {
    return copy_sparse_to_sparse_(r, t);
  }
  if (t._nnz() == 0) {
    return mul_out_sparse_scalar(r, src, value);
  }

  TORCH_CHECK(is_same_density(t, src), "add: expected 'self' and 'other' to have same density, but 'self' has ", t.sparse_dim(), " sparse dimensions while 'other' has ", src.sparse_dim(), " sparse dimensions");

  r.resize_as_(src);

  if (src._values().is_contiguous() && t._values().is_contiguous()) {
    return add_out_sparse_contiguous(r, t, src, value, commonDtype);
  } else {
    return add_out_sparse_non_contiguous(r, t, src, value, commonDtype);
  }
}

// --------------------------------------------------------------------
// add(Tensor, SparseTensor, Scalar)
//    formerly known as spcadd
// --------------------------------------------------------------------

template <typename scalar_t>
void add_dense_sparse_worker_cpu(Tensor& r, Scalar value, const SparseTensor& sparse, const Tensor& indices, const Tensor& values) {
  auto indices_accessor = indices.accessor<int64_t, 2>();
  auto values_accessor = values.accessor<scalar_t, 1>();

  scalar_t* r_ptr = r.data_ptr<scalar_t>();
  scalar_t cast_value = value.to<scalar_t>();

  at::parallel_for(0, sparse._nnz(), 0, [&](int64_t start, int64_t end) {
    for (auto k = start; k < end; k++) {
      int64_t index = r.storage_offset();
      for (int64_t d = 0; d < sparse.sparse_dim(); d++) {
        index += r.stride(d) * indices_accessor[d][k];
      }
      r_ptr[index] += cast_value * values_accessor[k];
    }
  });
}

Tensor& add_out_dense_sparse_cpu(Tensor& r, const Tensor& dense, const SparseTensor& sparse_, Scalar value) {
  AT_ASSERT(!r.is_sparse());
  AT_ASSERT(!dense.is_sparse());
  AT_ASSERT(sparse_.is_sparse());

  AT_ASSERT(!dense.is_cuda()); // dispatch argument
  TORCH_CHECK(!r.is_cuda(), "add: expected 'out' to be CPU tensor, but got CUDA tensor");
  TORCH_CHECK(!sparse_.is_cuda(), "add: expected 'other' to be a CPU tensor, but got a CUDA tensor");

  TORCH_CHECK(dense.sizes().equals(sparse_.sizes()), "add: expected 'self' and 'other' to have same size, but self has size ",
    dense.sizes(), " while other has size ", sparse_.sizes(), " (FYI: dense-sparse addition does not currently support broadcasting)");

  auto commonDtype = promoteTypes(dense.scalar_type(), sparse_.scalar_type());
  TORCH_CHECK(canCast(commonDtype, r.scalar_type()), "Can't convert result type ", commonDtype, " to output ", r.scalar_type(), " in add operation");

  r.resize_as_(dense);
  SparseTensor sparse = sparse_.coalesce();

  Tensor indices = sparse._indices();
  Tensor values = sparse._values();
  int64_t nDim = dense.dim();
  int64_t nDimI = sparse.sparse_dim();

  if (sparse._nnz() == 0) {
    if (!is_same_tensor(r, dense)) r.copy_(dense);
    return r;
  }

  Tensor valuesBuffer = values.to(commonDtype);
  Tensor resultBuffer = r;
  if (r.scalar_type() != commonDtype) {
    resultBuffer = dense.to(commonDtype);
  } else if (!is_same_tensor(r, dense)) {
    resultBuffer.copy_(dense);
  }

  // accessors rely on nnz test
  if (nDim > nDimI) {
    auto indices_accessor = indices.accessor<int64_t, 2>();
    for (int64_t k = 0; k < sparse._nnz(); k++) {
      Tensor dstBuffer = resultBuffer;
      for (int64_t d = 0; d < sparse.sparse_dim(); d++) {
        dstBuffer = dstBuffer.select(0, indices_accessor[d][k]);
      }
      Tensor srcBuffer = valuesBuffer.select(0, k);
      dstBuffer.add_(srcBuffer, value);
    }
  } else {
    AT_DISPATCH_ALL_TYPES(
        commonDtype, "add_dense_sparse", [&] {
          add_dense_sparse_worker_cpu<scalar_t>(resultBuffer, value, sparse, indices, valuesBuffer);
        });
  }
  if (r.scalar_type() != commonDtype) {
    r.copy_(resultBuffer);
  }
  return r;
}

// --------------------------------------------------------------------
// mul(SparseTensor, SparseTensor)  [broadcasts]
// --------------------------------------------------------------------

Tensor mul_sparse(const Tensor& self, const Tensor& other) {
  auto commonDtype = at::result_type(self, other);
  Tensor result = at::empty({0}, self.options().dtype(commonDtype));
  return at::mul_out(result, self, other);  // redispatch!
}

Tensor& mul_sparse_(Tensor& self, const Tensor& other) {
  return at::mul_out(self, self, other);  // redispatch!
}

SparseTensor& mul_out_sparse_cpu(SparseTensor& r, const Tensor& t_, const Tensor& src_) {
  if (src_.dim() == 0) {
    return mul_out_sparse_zerodim(r, t_, src_);
  } else if (t_.dim() == 0) {
    return mul_out_sparse_zerodim(r, src_, t_);
  }

  TORCH_CHECK(t_.sizes().equals(src_.sizes()), "mul operands have incompatible sizes");
  AT_ASSERT(!t_.is_cuda()); // dispatch argument
  TORCH_CHECK(!r.is_cuda(), "mul: expected 'out' to be CPU tensor, but got CUDA tensor");
  TORCH_CHECK(!src_.is_cuda(), "mul: expected 'other' to be a CPU tensor, but got a CUDA tensor");

  TORCH_CHECK(t_.sizes().equals(src_.sizes()), "mul: expected 'self' and 'other' to have same sizes, but ", t_.sizes(), " != ", src_.sizes());

  if (src_._nnz() == 0 || t_._nnz() == 0) {
    r.resize_as_(src_);
    return r.zero_();
  }

  SparseTensor t = t_.coalesce();
  SparseTensor src = src_.coalesce();

  // saving those because they can be overwritten when doing in-place operations
  int64_t t_nnz = t._nnz(), s_nnz = src._nnz();
  int64_t max_nnz = std::min(t_nnz, s_nnz);  // multiply by zero is zero, and can be dropped
  int64_t sparse_dim = src.sparse_dim();
  Tensor t_indices = t._indices();
  Tensor src_indices = src._indices();
  Tensor r_indices = at::empty({sparse_dim, max_nnz}, t_indices.options());

  int64_t match, d;
  int64_t r_i = 0, t_i = 0, s_i = 0;

  auto commonDtype = promoteTypes(t_.scalar_type(), src_.scalar_type());
  TORCH_CHECK(canCast(commonDtype, r.scalar_type()), "Can't convert result type ", commonDtype, " to output ", r.scalar_type(), " in mul operation");

  Tensor t_values = t._values().to(commonDtype);
  Tensor s_values = src._values().to(commonDtype);

  Tensor r_buffer = new_values_with_size_of(t_values, max_nnz).zero_();

  // NB: relies on nnz test above
  auto t_indices_accessor = t_indices.accessor<int64_t, 2>();
  auto r_indices_accessor = r_indices.accessor<int64_t, 2>();
  auto src_indices_accessor = src_indices.accessor<int64_t, 2>();

  // Check if we can find matching indices, and if so, write an
  // entry to the result indices vector.  Returns true if matching
  // indices were found.
  auto index_preamble = [&]() {
    match = 1;
    for (d = 0; d < sparse_dim; d++) {
      if (t_indices_accessor[d][t_i] < src_indices_accessor[d][s_i]) {
        t_i++;
        match = 0;
        break;
      }
      if (t_indices_accessor[d][t_i] > src_indices_accessor[d][s_i]) {
        s_i++;
        match = 0;
        break;
      }
    }
    if (!match) return false;
    for (d = 0; d < sparse_dim; d++) {
      r_indices_accessor[d][r_i] = t_indices_accessor[d][t_i];
    }
    return true;
  };

  if (t_values.dim() > 1) {
    while (t_i < t_nnz && s_i < s_nnz) {
      if (!index_preamble()) continue;
      r_buffer.select(0, r_i).addcmul_(t_values.select(0, t_i), s_values.select(0, s_i));
      r_i++;
      t_i++;
      s_i++;
    }
  } else {
    AT_DISPATCH_ALL_TYPES(
        commonDtype, "mul_out_sparse", [&] {
          auto r_accessor = r_buffer.accessor<scalar_t, 1>();
          auto t_accessor = t_values.accessor<scalar_t, 1>();
          auto s_accessor = s_values.accessor<scalar_t, 1>();

          while (t_i < t_nnz && s_i < s_nnz) {
            if (!index_preamble()) continue;
            r_accessor[r_i] = t_accessor[t_i] * s_accessor[s_i];
            r_i++;
            t_i++;
            s_i++;
          }
        }
    );
  }

  r.resize_as_(src);
  Tensor r_values = r_buffer.to(r.scalar_type());
  get_sparse_impl(r)->set_indices_and_values_unsafe(r_indices, r_values);
  get_sparse_impl(r)->set_nnz_and_narrow(r_i);
  return r._coalesced_(true);
}

// --------------------------------------------------------------------
// addmm(D1, S, D2, beta, alpha) -> D  [broadcasts]
//
// D = beta * D1 + alpha * mm(S, D2)
// --------------------------------------------------------------------

template <typename scalar_t>
void s_addmm_out_sparse_dense_worker(int64_t nnz, int64_t dim_i, int64_t dim_j, int64_t dim_k, Tensor& r, Scalar beta, const Tensor& t, Scalar alpha, const Tensor& indices, const Tensor& values, const Tensor& dense) {
  int64_t i;

  // r_ = alpha * sparse * dense
  scalar_t cast_alpha = alpha.to<scalar_t>();
  scalar_t cast_beta = beta.to<scalar_t>();
  if (cast_beta == 0) {
    r.zero_();
  } else if (cast_beta == 1) {
    if (!is_same_tensor(r, t)) {
      r.copy_(t);
    }
  } else {
    at::mul_out(r, t, scalar_to_tensor(beta));
  }

  auto indices_accessor = indices.accessor<int64_t, 2>();

  auto values_accessor = values.accessor<scalar_t, 1>();
  scalar_t* dense_ptr = dense.data_ptr<scalar_t>();
  scalar_t* r_ptr = r.data_ptr<scalar_t>();

  int64_t dense_stride0 = dense.stride(0);
  int64_t dense_stride1 = dense.stride(1);
  int64_t r_stride0 = r.stride(0);
  int64_t r_stride1 = r.stride(1);
  for (i = 0; i < nnz; i++) {
    scalar_t val = values_accessor[i];
    int64_t row = indices_accessor[0][i];
    int64_t col = indices_accessor[1][i];
    if (col >= 0 && col < dim_j && row >= 0 && row < dim_i) {
      THBlas_axpy<scalar_t>(dim_k,
            cast_alpha * val,
            dense_ptr + col * dense_stride0, dense_stride1,
            r_ptr + row * r_stride0, r_stride1);
    } else {
      if (col < 0 || col >= dim_j) {
        AT_ERROR("addmm: index out of column bound: ", col, " not between 1 and ", dim_j);
      } else {
        AT_ERROR("addmm: index out of row bound: ", row, " not between 1 and ", dim_i);
      }
    }
  }
};

Tensor& s_addmm_out_sparse_dense_cpu(
    Tensor& r,
    const Tensor& t,
    const SparseTensor& sparse_,
    const Tensor& dense,
    Scalar beta,
    Scalar alpha
) {
  // TODO: This error message seems awfully opaque
  AT_ASSERT(!t.is_cuda());
  TORCH_CHECK(!r.is_cuda(), "addmm: expected 'out' to be CPU tensor, but got CUDA tensor");
  TORCH_CHECK(!sparse_.is_cuda(), "addmm: expected 'mat1' to be a CPU tensor, but got a CUDA tensor");
  TORCH_CHECK(!dense.is_cuda(), "addmm: expected 'mat2' to be a CPU tensor, but got a CUDA tensor");

  TORCH_CHECK(sparse_.sparse_dim() == 2, "addmm: matrices expected, got ", sparse_.sparse_dim(), "D tensor");
  TORCH_CHECK(sparse_.dense_dim() == 0, "addmm: scalar values expected, got ", sparse_.dense_dim(), "D values");
  TORCH_CHECK(dense.dim() == 2, "addmm: matrices expected, got ", dense.dim(), "D tensor");

  // ixj * jxk = ixk
  int64_t dim_i = sparse_.size(0);
  int64_t dim_j = sparse_.size(1);
  int64_t dim_k = dense.size(1);

  TORCH_CHECK(dense.size(0) == dim_j,
      "addmm: Argument #3 (dense): Expected dim 0 size ", dim_j, ", got ", dense.size(0));
  TORCH_CHECK(t.size(0) == dim_i,
      "addmm: Argument #1 (t): Expected dim 0 size ", dim_i, ", got ", t.size(0));
  TORCH_CHECK(t.size(1) == dim_k,
      "addmm: Argument #1 (t): Expected dim 1 size ", dim_k, ", got ", t.size(1));

  r.resize_({dim_i, dim_k});

  int64_t nnz        = sparse_._nnz();

  if (nnz == 0) {
    at::mul_out(r, t, at::scalar_tensor(beta, r.options()));
    return r;
  }

  Tensor indices = sparse_._indices();
  Tensor values      = sparse_._values();

  AT_DISPATCH_ALL_TYPES(
      values.scalar_type(), "addmm_sparse_dense", [&] {
        s_addmm_out_sparse_dense_worker<scalar_t>(nnz, dim_i, dim_j, dim_k, r, beta, t, alpha, indices, values, dense);
      }
  );

  return r;

}

Tensor& addmm_out_sparse_dense_cpu(
    Tensor& result,
    const Tensor& self,
    const SparseTensor& mat1,
    const Tensor& mat2,
    Scalar beta,
    Scalar alpha
) {
  Tensor b_self;
  std::tie(b_self) = expand_size(self, {mat1.size(0), mat2.size(1)}, "addmm_out");
  return s_addmm_out_sparse_dense_cpu(result, b_self, mat1, mat2, beta, alpha);
}

Tensor s_addmm_sparse_dense_cpu(
    const Tensor& t,
    const SparseTensor& sparse,
    const Tensor& dense,
    Scalar beta,
    Scalar alpha
) {
  Tensor r = at::empty({0}, t.options());
  s_addmm_out_sparse_dense_cpu(r, t, sparse, dense, beta, alpha);
  return r;
}

Tensor addmm_sparse_dense_cpu(
    const Tensor& self,
    const SparseTensor& mat1,
    const Tensor& mat2,
    Scalar beta,
    Scalar alpha
) {
  Tensor b_self;
  std::tie(b_self) = expand_size(self, {mat1.size(0), mat2.size(1)}, "addmm_out");
  return s_addmm_sparse_dense_cpu(b_self, mat1, mat2, beta, alpha);
}

Tensor& s_addmm_sparse_dense_cpu_(
    Tensor& t,
    const SparseTensor& sparse,
    const Tensor& dense,
    Scalar beta,
    Scalar alpha
) {
  return s_addmm_out_sparse_dense_cpu(t, t, sparse, dense, beta, alpha);
}

// NB: Purposely no broadcasting version of addmm inplace

Tensor _sparse_addmm(
  const Tensor& t,
  const SparseTensor& sparse,
  const Tensor& dense,
  Scalar beta,
  Scalar alpha
) {
  // _sparse_addmm forward is functionally equivalent to addmm; it's
  // just the backward that is different.  This technically does an
  // unnecessary redispatch, I was too lazy to make it not do that
  return at::addmm(t, sparse, dense, beta, alpha);
}

Tensor _sparse_mm(
  const SparseTensor& sparse,
  const Tensor& dense
) {
  Tensor t = at::zeros({}, dense.options());
  return at::_sparse_addmm(t, sparse, dense, 0, 1);  // redispatch!
}

// NB: Despite its suggestive name, this actually only exists so that
// we can redispatch to addmm_out; this is NOT an implementation of
// the sparse masking version of mm
SparseTensor& _sparse_mm_out(
  SparseTensor& result,
  const SparseTensor& sparse,
  const Tensor& dense
) {
  Tensor t = at::zeros({}, dense.options());
  return at::addmm_out(result, t, sparse, dense, 0, 1);  // redispatch!
}

// --------------------------------------------------------------------
// hspmm(SparseTensor mat1, Tensor mat2)
// --------------------------------------------------------------------

SparseTensor& hspmm_out_sparse_cpu(SparseTensor& r, const SparseTensor& sparse_, const Tensor& dense) {
  // TODO: Make this a real argument
  Scalar alpha = 1;

  AT_ASSERT(!sparse_.is_cuda()); // dispatch argument
  TORCH_CHECK(!r.is_cuda(), "hspmm: expected 'out' to be CPU tensor, but got CUDA tensor");
  TORCH_CHECK(!dense.is_cuda(), "hspmm: expected 'other' to be a CPU tensor, but got a CUDA tensor");

  TORCH_CHECK(sparse_.sparse_dim() == 2,
      "hspmm: Argument #2: matrices expected, got ", sparse_.sparse_dim(), "D tensor");
  TORCH_CHECK(sparse_.dense_dim() == 0,
      "hspmm: Argument #2: scalar values expected, got ", sparse_.dense_dim(), "D values");
  TORCH_CHECK(dense.dim() == 2,
      "hspmm: Argument #3: matrices expected, got ", dense.dim(), "D tensor");

  int64_t m = sparse_.size(0);
  int64_t k = sparse_.size(1);
  int64_t n = dense.size(1);

  TORCH_CHECK(dense.size(0) == k,
      "hspmm: Argument #3: Expected dim 0 size ", k, ", got ", dense.size(0));

  get_sparse_impl(r)->raw_resize_(1, 1, {m, n});

  SparseTensor sparse = sparse_.coalesce();

  int64_t nnz = sparse._nnz();

  if (nnz == 0) {
    r.zero_();
    return r;
  }

  Tensor indices = at::empty({1, nnz}, at::initialTensorOptions().dtype(kLong));

  // Initialize the sparse matrix that will be used with spaddmm to send rows
  // from the dense matrix to rows of the output's value tensor
  SparseTensor newSparse = sparse.clone();
  Tensor spIndices = newSparse._indices();
  Tensor valueIndices = spIndices.select(0, 0);

  // Compute output indices
  auto valueIndices_accessor = valueIndices.accessor<int64_t, 1>();
  auto indices_accessor = indices.accessor<int64_t, 2>();

  int64_t i = -1, prevIdx = -1;
  for (int64_t j = 0; j < nnz; j++) {
    int64_t currIdx = valueIndices_accessor[j];
    if (currIdx != prevIdx) {
      indices_accessor[0][++i] = currIdx;
      prevIdx = currIdx;
    }
    valueIndices_accessor[j] = i;
  }
  int64_t outNnz = i + 1;
  indices.resize_({1, outNnz});
  Tensor values = at::empty({outNnz, n}, dense.options());

  std::vector<int64_t> new_size = get_sparse_impl(newSparse)->sizes().vec();
  new_size[0] = outNnz;
  get_sparse_impl(newSparse)->raw_resize_(get_sparse_impl(newSparse)->sparse_dim(), get_sparse_impl(newSparse)->dense_dim(), new_size);

  // Compute output values tensor with sparse * dense multiplication
  s_addmm_out_sparse_dense_cpu(values, values, newSparse, dense, 0, alpha);
  get_sparse_impl(r)->set_indices_and_values_unsafe(indices, values);

  return r;
}

SparseTensor hspmm_sparse_cpu(const SparseTensor& sparse, const Tensor& dense) {
  SparseTensor r = at::empty({0}, sparse.options());
  hspmm_out_sparse_cpu(r, sparse, dense);
  return r;
}

// --------------------------------------------------------------------
// sspaddmm(S1, S2, D, beta, alpha) -> S
//
// S = beta * S1 + alpha * mm(S2, D)
// --------------------------------------------------------------------

SparseTensor& _sspaddmm_out_cpu(
    SparseTensor& r,
    const SparseTensor& t,
    const SparseTensor& sparse_,
    const Tensor& dense,
    Scalar beta,
    Scalar alpha
) {
  AT_ASSERT(!t.is_cuda()); // dispatch argument
  TORCH_CHECK(!r.is_cuda(), "sspaddmm: expected 'out' to be CPU tensor, but got CUDA tensor");
  TORCH_CHECK(!sparse_.is_cuda(), "sspaddmm: expected 'mat1' to be a CPU tensor, but got a CUDA tensor");
  TORCH_CHECK(!dense.is_cuda(), "sspaddmm: expected 'mat2' to be a CPU tensor, but got a CUDA tensor");

  TORCH_CHECK(sparse_.sparse_dim() == 2,
      "sspaddmm: Argument #2: matrices expected, got ", sparse_.sparse_dim(), "D tensor");
  TORCH_CHECK(sparse_.dense_dim() == 0,
      "sspaddmm: Argument #2: scalar values expected, got ", sparse_.dense_dim(), "D values");
  TORCH_CHECK(dense.dim() == 2,
      "sspaddmm: Argument #2: matrices expected, got ", dense.dim(), "D tensor");

  SparseTensor sparse = sparse_.coalesce();

  // ixj * jxk = ixk
  int64_t dim_i = sparse.size(0);
  int64_t dim_j = sparse.size(1);
  int64_t dim_k = dense.size(1);

  // NB: This has to occur before the checks, because r may alias t.
  // See test_saddmm
  get_sparse_impl(r)->raw_resize_(2, 0, {dim_i, dim_k});

  TORCH_CHECK(dense.size(0) == dim_j,
      "sspaddmm: Argument #3: Expected dim 0 size ", dim_j, ", got ", dense.size(0));
  TORCH_CHECK(t.size(0) == dim_i,
      "sspaddmm: Argument #1: Expected dim 0 size ", dim_i, ", got ", t.size(0));
  TORCH_CHECK(t.size(1) == dim_k,
      "sspaddmm: Argument #1: Expected dim 1 size ", dim_k, ", got ", t.size(1));

  int64_t nnz        = sparse._nnz();
<<<<<<< HEAD
  // We have to make indices contiguous as we use indices.data_ptr in _to_csr which assumes row-contiguous storage  
  Tensor indices = sparse._indices().contiguous();
=======
  // We have to make indices contiguous as we use indices.data_ptr in _to_csr which assumes row-contiguous storage
  LongTensor indices = sparse._indices().contiguous();
>>>>>>> f4226b5c
  Tensor values      = sparse._values();

  Tensor csr = coo_to_csr(indices.data_ptr<int64_t>(), dim_i, nnz);

  int64_t t_nnz = t._nnz();
  int64_t r_nnz = nnz * dim_k + t_nnz;
  Tensor newi = at::empty({2, r_nnz}, kLong);
  Tensor newv = native::zeros({r_nnz}, values.options());

  if (t_nnz != 0) {
    Tensor narrowi = newi.narrow(1, 0, t_nnz);
    Tensor narrowv = newv.narrow(0, 0, t_nnz);

    narrowi.copy_(t._indices());
    narrowv.copy_(t._values());
    newv.mul_(beta);
  }

  // sparse = sparse * dense
  int64_t p = t_nnz;

  auto csr_accessor = csr.accessor<int64_t, 1>();
  auto indices_accessor = indices.accessor<int64_t, 2>();
  auto newi_accessor = newi.accessor<int64_t, 2>();

  int64_t dense_stride0 = dense.stride(0);
  int64_t dense_stride1 = dense.stride(1);
  int64_t newv_stride0 = newv.stride(0);

  AT_DISPATCH_ALL_TYPES(
      values.scalar_type(), "sspmm", [&] {
        auto values_accessor = values.accessor<scalar_t, 1>();
        scalar_t* dense_ptr = dense.data_ptr<scalar_t>();
        scalar_t* newv_ptr = newv.data_ptr<scalar_t>();
        scalar_t cast_alpha = alpha.to<scalar_t>();

        for (int64_t h = 0; h < dim_i; h++) {
          int64_t i_start = csr_accessor[h];
          int64_t i_end = csr_accessor[h+1];
          for (int64_t i = i_start; i < i_end; i++) {
            scalar_t val = values_accessor[i];
            int64_t col = indices_accessor[1][i];
            if (col >= 0 && col < dim_j) {
              THBlas_axpy<scalar_t>(dim_k,
                  cast_alpha * val,
                  dense_ptr + col * dense_stride0, dense_stride1,
                  newv_ptr + p * newv_stride0, 1);
            } else {
              AT_ERROR("index out of bound. sspmm: ", col, " not between 1 and ", dim_j);
            }
          }
          // Fill up the indices with the right values
          if (i_start != i_end) {
            for (int64_t i = 0; i < dim_k; i++) {
              newi_accessor[0][p+i] = h;
              newi_accessor[1][p+i] = i;
            }
            p += dim_k;
          }
        }
      }
  );

  // to avoid a clone
  get_sparse_impl(r)->set_indices_and_values_unsafe(newi, newv);
  get_sparse_impl(r)->set_nnz_and_narrow(p);

  return r;
}

// sparse, sparse, sparse, dense, real, real -> sparse
Tensor& _sspaddmm_out_only_sparse(Tensor& result, const Tensor& self,
    const Tensor& mat1, const Tensor& mat2, Scalar beta, Scalar alpha) {
  AT_ERROR("tensor.sspaddmm(...) can only be called on sparse tensors");
}

// sparse, dense -> sparse
Tensor smm(const Tensor& self, const Tensor& mat2) {
  auto result = at::empty({0}, self.options());
  at::sspaddmm_out(result, result, self, mat2, 0.0, 1.0);
  return result;
}

// sparse, sparse, dense, real, real -> sparse
Tensor sspaddmm(const Tensor& self, const Tensor& mat1, const Tensor& mat2,
    Scalar beta, Scalar alpha) {
  auto result = at::empty({0}, self.options());
  at::sspaddmm_out(result, self, mat1, mat2, beta, alpha);
  return result;
}

// --------------------------------------------------------------------
// sparse.sum()
//
// This implementation calls coalesce() to do the sum reduction on
// sparse dims. Ideally in the future there should be unified reduction function
// for ops like sum, max, and min.
// --------------------------------------------------------------------
Tensor _sparse_sum(const SparseTensor& input) {
  return input.coalesce().values().sum();
}

Tensor _sparse_sum(const SparseTensor& input, ScalarType dtype) {
  // don't have to do a conversion to the correct dtype first
  // just need to setup the accumulator correctly
  return input.coalesce().values().sum(dtype);
}

Tensor _sparse_sum(const SparseTensor& input, IntArrayRef dims_to_sum, ScalarType dtype) {
  return at::_sparse_sum(input.to(dtype), dims_to_sum);
}

Tensor _sparse_sum(const SparseTensor& input, IntArrayRef dims_to_sum) {
  TORCH_CHECK(input._nnz() > 0, "_sparse_sum: sparse tensor input._nnz() == 0, please call torch.sparse.sum(input) instead.")

  const int64_t input_dim = input.dim();
  auto dims_to_sum_b = dim_list_to_bitset(dims_to_sum, input_dim);
  auto dims_to_sum_v = dims_to_sum.vec();
  maybe_wrap_dims(dims_to_sum_v, input_dim);

  Tensor indices = input._indices();
  Tensor values = input._values();
  IntArrayRef sizes = input.sizes();
  const int64_t sparse_dim = input.sparse_dim();
  // const int64_t dense_dim = input.dense_dim();

  auto dims_to_keep_v = std::vector<int64_t>();
  auto dense_dims_to_sum_v = std::vector<int64_t>();
  for (int64_t d = 0; d < input_dim; d++) {
    if (dims_to_sum_b[d]) {
      if (d >= sparse_dim) dense_dims_to_sum_v.emplace_back(d + 1 - sparse_dim);
    }
    else {
      dims_to_keep_v.emplace_back(d);
    }
  }
  const int64_t sparse_dims_to_sum_size = dims_to_sum_v.size() - dense_dims_to_sum_v.size();
  const bool sum_all_sparse_dim = (sparse_dim == sparse_dims_to_sum_size);
  const bool sum_dense_dim = (dense_dims_to_sum_v.size() > 0);

  // new values
  Tensor new_values;
  if (sum_dense_dim) {
    new_values = values.sum(dense_dims_to_sum_v);
  }
  else {
    new_values = values.clone(at::MemoryFormat::Contiguous);
  }

  if (sum_all_sparse_dim) {
    // return a dense tensor if sum over all sparse dims
    new_values = new_values.sum(0);
    return new_values;
  }
  else { // !sum_all_sparse_dim
    // new indices
    Tensor new_indices;
    if (sparse_dims_to_sum_size == 0) {
      new_indices = indices.clone(at::MemoryFormat::Contiguous);
    }
    else {
      new_indices = at::empty({sparse_dim - sparse_dims_to_sum_size, input._nnz()}, indices.options());
      for (int64_t i = 0; i < dims_to_keep_v.size(); i++) {
        int64_t d = dims_to_keep_v[i];
        if (d < sparse_dim) new_indices[i].copy_(indices[d]);
        else break;
      }
    }

    // new size
    int64_t new_sparse_dim = new_indices.size(0);
    int64_t new_dense_dim = new_values.dim() - 1; // exclude nnz dim
    std::vector<int64_t> new_sizes;
    for (auto d : dims_to_keep_v) new_sizes.emplace_back(sizes[d]);
    if (sum_all_sparse_dim) new_sizes.emplace(new_sizes.begin(), 1);

    // use coalesce() to do sum reduction
    SparseTensor new_sparse = at::_sparse_coo_tensor_with_dims_and_tensors(new_sparse_dim, new_dense_dim, new_sizes, new_indices, new_values, input.options());
    new_sparse = new_sparse.coalesce();
    return new_sparse;
  }

}
// --------------------------------------------------------------------
// NOTE [ sparse.sum() backward ]
//
// When sum over sparse_dim, backward scatters gradients from grad tensor to input tensor.
// Grad and input need to align indices over sparse_dim that are not summed (given
// input.spares_dim >= grad.sparse_dim). Implementation here compares each pair of
// indices between grad and input. When a matching indices pair (input_i, grad_i) is found,
// copy grad.values[grad_i] -> input_grad.values[input_i]. E.g.,
//
//  input.sparse_dim = [5, 5]
//  input.indices = [[0, 0, 1, 2, 2, 3, 4, 4],
//                   [1, 4, 4, 0, 1, 3, 2, 4]]
//  input.values =   [0, 1, 2, 3, 4, 5, 6, 7]
//  ...
//  sparse.sum(input, [0])
//  backward(...)
//  ...
//  grad.indices = [[0, 1, 2, 3]]
//  grad.values =   [1, 2, 0, 4]
//
// # after indices matching
//         input         grad
//        [[0, 1],   ->  [1]
//         [0, 4],   ->  [ ]
//         [1, 4],   ->  [ ]
//         [2, 0],   ->  [0]
//         [2, 1],   ->  [1]
//         [3, 3],   ->  [3]
//         [4, 2],   ->  [2]
//         [4, 4]])  ->  [ ]
//
// input_grad.indices = [[0, 0, 1, 2, 2, 3, 4, 4],
//                       [1, 4, 4, 0, 1, 3, 2, 4]]
// input_grad.values =   [2, 0, 0, 1, 2, 4, 0, 0]
//
// Note that we allow input to be uncoalesced in the forward,
// we have to coalesce input at the backward, because grad-of-input
// take the same indices as input, if input is not coalesced, then
// coalescing grad-of-input may add up grad values for a duplicate indices,
// and hence generates a wrong grad-of-input.
//
// Other edge cases:
// - assign zero values to input gradients if cannot find matched indices at grad
// - grad.values might have zeros
// --------------------------------------------------------------------
Tensor _sparse_sum_backward_cpu(const Tensor& grad_, const SparseTensor& input_, IntArrayRef dims_to_sum) {
  TORCH_CHECK(!grad_.is_cuda(), "_sparse_sum_backward_cpu: expected 'grad_' to be CPU tensor, but got CUDA tensor");
  TORCH_CHECK(!input_.is_cuda(), "_sparse_sum_backward_cpu: expected 'input_' to be CPU tensor, but got CUDA tensor");

  auto input = input_.coalesce();
  const int64_t input_dim = input.dim();
  auto dims_to_sum_b = dim_list_to_bitset(dims_to_sum, input_dim);
  auto dims_to_sum_v = dims_to_sum.vec();
  maybe_wrap_dims(dims_to_sum_v, input_dim);

  Tensor input_indices = input._indices();
  Tensor input_values = input._values();
  IntArrayRef input_sizes = input.sizes();
  const int64_t input_sparse_dim = input.sparse_dim();
  const int64_t input_dense_dim = input.dense_dim();
  const int64_t input_nnz = input._nnz();

  int64_t sparse_dims_to_sum_size = 0;
  auto sparse_dims_to_keep_v = std::vector<int64_t>();
  auto dense_dims_to_sum_v = std::vector<int64_t>();
  for (int64_t d = 0; d < input_dim; d++) {
    if (dims_to_sum_b[d]) {
      if (d < input_sparse_dim) sparse_dims_to_sum_size ++;
      else dense_dims_to_sum_v.emplace_back(d + 1 - input_sparse_dim);
    }
    else {
      if (d < input_sparse_dim) sparse_dims_to_keep_v.emplace_back(d);
    }
  }

  const bool sum_all_sparse_dim = (input_sparse_dim == sparse_dims_to_sum_size);
  const bool sum_dense_dim = (dense_dims_to_sum_v.size() > 0);
  const bool sum_sparse_dim = (sparse_dims_to_sum_size > 0);

  if (sum_all_sparse_dim) {
    TORCH_CHECK(!grad_.is_sparse(), "_sparse_sum_backward_cpu: expected grad_ Tensor to be dense since all sparse dims are summed");
    auto grad_input_values = grad_;
    auto expand_size = input_values.sizes().vec();
    if (sum_dense_dim) {
      auto dense_expand_size = std::vector<int64_t>(expand_size);
      dense_expand_size.erase(dense_expand_size.begin());
      AT_ASSERT(dense_expand_size.size() == (input_values.dim() - 1));
      for (auto d : dense_dims_to_sum_v) grad_input_values = grad_input_values.unsqueeze(d - 1);  // -1 since grad has no nnz dim
      grad_input_values = grad_input_values.expand(dense_expand_size);
    }
    grad_input_values = grad_input_values.expand(expand_size).clone(at::MemoryFormat::Contiguous);
    return at::_sparse_coo_tensor_with_dims_and_tensors(input_sparse_dim, input_dense_dim, input_sizes, input_indices.clone(at::MemoryFormat::Contiguous), grad_input_values, input.options().dtype(grad_.dtype())); // convert to grad dtype
  }
  else {
    TORCH_CHECK(grad_.is_sparse(), "_sparse_sum_backward_cpu: expected grad_ Tensor to be sparse, but got dense");
    auto grad = grad_.coalesce();
    Tensor grad_indices = grad._indices();
    Tensor grad_values = grad._values();
    const int64_t grad_sparse_dim = grad.sparse_dim();
    const int64_t grad_nnz = grad._nnz();

    Tensor grad_values_expand = grad_values;
    if (sum_dense_dim) {
      auto expand_size = input_values.sizes().vec();
      if (sum_sparse_dim) expand_size[0] = grad_values.size(0);
      for (auto d : dense_dims_to_sum_v) grad_values_expand = grad_values_expand.unsqueeze(d);
      grad_values_expand = grad_values_expand.expand(expand_size).clone(at::MemoryFormat::Contiguous);
    }

    Tensor grad_input_values;
    if (sum_sparse_dim) {
      // see NOTE [ sparse.sum() backward ]
      grad_input_values = at::zeros_like(input_values, grad_values.options(), LEGACY_CONTIGUOUS_MEMORY_FORMAT);

      // get flatten indices for grad and input
      auto grad_sparse_dim_to_keep_v = std::vector<int64_t>(grad_sparse_dim);
      std::iota(grad_sparse_dim_to_keep_v.begin(), grad_sparse_dim_to_keep_v.end(), 0);

      auto grad_indices_1D = flatten_indices_by_dims(grad_indices, grad.sizes(), grad_sparse_dim_to_keep_v); // flatten indices on all sparse_dim of grad, output indices is coalesced and sorted
      auto grad_indices_1D_accessor = grad_indices_1D.accessor<int64_t, 1>();
      auto input_indices_1D = flatten_indices_by_dims(input_indices, input_sizes, sparse_dims_to_keep_v);
      auto input_indices_1D_accessor = input_indices_1D.accessor<int64_t, 1>();

      // binary search to find matching indices

      at::parallel_for(0, input_nnz, 0, [&](int64_t start, int64_t end) {
        for (auto i = start; i < end; i++) {
          int64_t input_idx = input_indices_1D_accessor[i];
          int64_t l = 0, r = grad_nnz - 1;
          while (l <= r) {
            int64_t m = l + (r - l) / 2;
            if (grad_indices_1D_accessor[m] == input_idx) {
              grad_input_values[i].copy_(grad_values_expand[m]);
              break;
            }
            if (grad_indices_1D_accessor[m] < input_idx) {
              l = m + 1;
            }
            else {
              r = m - 1;
            }
          }
        }
      });
    }
    else {
      grad_input_values = grad_values_expand;
    }
    return at::_sparse_coo_tensor_with_dims_and_tensors(input_sparse_dim, input_dense_dim, input_sizes, input_indices.clone(at::MemoryFormat::Contiguous), grad_input_values, grad.options());
  }
}

Tensor isnan_sparse(const Tensor & self){
  TORCH_INTERNAL_ASSERT(self.is_sparse());
  SparseTensor out =  at::sparse_coo_tensor({0}, self.options().dtype(at::kBool));
  out.resize_as_(self);
  auto indices = out._indices();
  indices.resize_as_(self._indices());
  indices.copy_(self._indices());
  Tensor out_values = out._values();
  out_values.resize_as_(self._values());
  Tensor nan_values = at::isnan(self._values());
  out_values.copy_(nan_values);
  return out;
}

Tensor any_sparse(const Tensor& self) {
  TORCH_INTERNAL_ASSERT(self.is_sparse());

  return at::any(self._values());
}

Tensor bmm_sparse_cpu(const SparseTensor& self, const Tensor& mat2) {
  Tensor result = at::empty({}, mat2.options());
  return bmm_out_sparse_cpu(result, self, mat2);
}

// Search a sorted strided array for the rightmost instance of a value.
// Array must be sorted from lowest to highest.
// Returns the index of the found element.
// Returns by reference `found`, true if search value was found, false otherwise
template<typename scalar_t>
scalar_t binary_search_strided_rightmost(scalar_t search_val, TensorAccessor<scalar_t, 1>& sorted_arr_accessor, int64_t sorted_arr_begin_idx, int64_t length, bool* found) {
  if (length == 0) {
    *found = false;
    return -1;
  }

  int64_t left_ind = 0;
  int64_t right_ind = length - 1;
  int64_t mid_ind;
  bool done_searching = false;

  while (!done_searching) {
    mid_ind = (left_ind+right_ind) >> 1;
    scalar_t mid_val = sorted_arr_accessor[sorted_arr_begin_idx + mid_ind];

    if (mid_val > search_val) {
      right_ind = mid_ind-1;
    } else if((mid_val == search_val) && (
      (mid_ind == length - 1) || (sorted_arr_accessor[sorted_arr_begin_idx + mid_ind + 1] != search_val)
    )) {
      done_searching = true;
      *found = true;
    } else {
      left_ind = mid_ind+1;
    }

    if (left_ind > right_ind) {
      done_searching = true;
      *found = false;
      mid_ind = -1;
    }
  }

  return mid_ind;
}

Tensor& bmm_out_sparse_cpu(Tensor& result, const SparseTensor& self, const Tensor& mat2) {
  TORCH_CHECK(!mat2.is_sparse(), "bmm_sparse: Tensor 'mat2' must be dense");

  TORCH_CHECK(self.dense_dim() == 0, "bmm_sparse: Tensor 'self' must have 0 dense dims, but has ", self.dense_dim());
  TORCH_CHECK(self.sparse_dim() == 3, "bmm_sparse: Tensor 'self' must have 3 sparse dims, but has ", self.sparse_dim());
  TORCH_CHECK(mat2.dim() == 3, "bmm_sparse: Tensor 'mat2' must have 3 dims, but has ", mat2.dim());

  TORCH_CHECK(self.size(0) == mat2.size(0), "bmm_sparse: 'self.size(0)' and 'mat2.size(0)' must match");
  TORCH_CHECK(self.size(2) == mat2.size(1), "bmm_sparse: 'self.size(2)' and 'mat2.size(1)' must match");

  result.resize_({self.size(0), self.size(1), mat2.size(2)});

  if (self._nnz() == 0) {
    result.zero_();
    return result;
  }

  // First need to coalesce to get all of the first dimension indices
  // in order since we'll be sending each matrix into the MM operation
  SparseTensor self_coalesced = self.coalesce();

  int64_t nnz =        self_coalesced._nnz();
  Tensor indices = self_coalesced._indices();
  Tensor values =      self_coalesced._values();

  Tensor indices_dim0 = indices[0];
  auto indices_dim0_accessor = indices_dim0.accessor<int64_t, 1>();
  Tensor indices_dim1_dim2 = indices.slice(0, 1, 3);

  int64_t dim_i = self_coalesced.size(1);
  int64_t dim_j = self_coalesced.size(2);
  int64_t dim_k = mat2.size(2);

  Scalar beta = 0;
  Tensor t_dummy;
  Scalar alpha = 1;

  int64_t mat_el_begin_idx = 0;

  int64_t num_matrices = self_coalesced.size(0);

  // Iterate through each set of 2D matrices within the 3D
  // tensor inputs, performing a matrix multiply with each one.
  int64_t start_mat_num = indices_dim0_accessor[0];
  AT_DISPATCH_ALL_TYPES(
    values.scalar_type(), "bmm_sparse_dense", [&] {
      for (int64_t cur_mat_num = 0;
        (cur_mat_num < num_matrices);
        cur_mat_num++
      ) {
        // If there are sparse matrices at the beginning or end that
        // have all zero elements, we need to zero out the result matrix.
        if ((cur_mat_num < start_mat_num) || (mat_el_begin_idx >= nnz)) {
          result[cur_mat_num].zero_();
          continue;
        }

        // Search for the range of sparse tensor elements that
        // correspond to the current matrix number. We already know
        // where the current matrix begins, so we just need to find
        // the end. The search excludes everything to the left of
        // the starting point, for best performance
        bool mat_end_found;
        int64_t mat_el_end_idx = binary_search_strided_rightmost(
          cur_mat_num,
          indices_dim0_accessor,
          mat_el_begin_idx,
          nnz-mat_el_begin_idx,
          &mat_end_found
        ) + mat_el_begin_idx;

        if (mat_end_found) {
          mat_el_end_idx++;

          // Create tensors to view just the current set of matrices
          const Tensor dense_matrix = mat2[cur_mat_num];
          Tensor result_matrix = result[cur_mat_num];
          Tensor sparse_indices = indices_dim1_dim2.slice(1, mat_el_begin_idx, mat_el_end_idx);
          Tensor sparse_values = values.slice(0, mat_el_begin_idx, mat_el_end_idx);
          int64_t sparse_nnz = mat_el_end_idx - mat_el_begin_idx;

          s_addmm_out_sparse_dense_worker<scalar_t>(
            sparse_nnz,
            dim_i, dim_j, dim_k,
            result_matrix,
            beta, t_dummy, alpha,
            sparse_indices, sparse_values,
            dense_matrix
          );
          mat_el_begin_idx = mat_el_end_idx;

        // If no elements for this sparse matrix are found, then
        // it's a zero matrix and we need to zero out the result
        } else {
          result[cur_mat_num].zero_();
        }
      }
    }
  );
  return result;
}

}} // namespace at::native<|MERGE_RESOLUTION|>--- conflicted
+++ resolved
@@ -1088,13 +1088,8 @@
       "sspaddmm: Argument #1: Expected dim 1 size ", dim_k, ", got ", t.size(1));
 
   int64_t nnz        = sparse._nnz();
-<<<<<<< HEAD
   // We have to make indices contiguous as we use indices.data_ptr in _to_csr which assumes row-contiguous storage  
   Tensor indices = sparse._indices().contiguous();
-=======
-  // We have to make indices contiguous as we use indices.data_ptr in _to_csr which assumes row-contiguous storage
-  LongTensor indices = sparse._indices().contiguous();
->>>>>>> f4226b5c
   Tensor values      = sparse._values();
 
   Tensor csr = coo_to_csr(indices.data_ptr<int64_t>(), dim_i, nnz);
