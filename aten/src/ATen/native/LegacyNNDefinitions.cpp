#include <ATen/ATen.h>
#include <ATen/NativeFunctions.h>
#include <ATen/LegacyTHFunctions.h>

namespace at { namespace native {

Tensor & binary_cross_entropy_out(Tensor & output, const Tensor & self, const Tensor & target, const Tensor & weight, int64_t reduction) {
  return at::legacy::th::_thnn_binary_cross_entropy_forward_out(output, self, target, weight, reduction);
}
Tensor binary_cross_entropy(const Tensor & self, const Tensor & target, const Tensor & weight, int64_t reduction) {
  return at::legacy::th::_thnn_binary_cross_entropy_forward(self, target, weight, reduction);
}
Tensor & binary_cross_entropy_backward_out(Tensor & grad_input, const Tensor & grad_output, const Tensor & self, const Tensor & target, const Tensor & weight, int64_t reduction) {
  return at::legacy::th::_thnn_binary_cross_entropy_backward_out(grad_input, grad_output, self, target, weight, reduction);
}

Tensor binary_cross_entropy_backward(const Tensor & grad_output, const Tensor & self, const Tensor & target, const Tensor & weight, int64_t reduction) {
  return at::legacy::th::_thnn_binary_cross_entropy_backward(grad_output, self, target, weight, reduction);
}

Tensor & mse_loss_out(Tensor & output, const Tensor & self, const Tensor & target, int64_t reduction) {
  return at::legacy::th::_thnn_mse_loss_forward_out(output, self, target, reduction);
}

Tensor mse_loss(const Tensor & self, const Tensor & target, int64_t reduction) {
  return at::legacy::th::_thnn_mse_loss_forward(self, target, reduction);
}

Tensor & mse_loss_backward_out(Tensor & grad_input, const Tensor & grad_output, const Tensor & self, const Tensor & target, int64_t reduction) {
  return at::legacy::th::_thnn_mse_loss_backward_out(grad_input, grad_output, self, target, reduction);
}

Tensor mse_loss_backward(const Tensor & grad_output, const Tensor & self, const Tensor & target, int64_t reduction) {
  return at::legacy::th::_thnn_mse_loss_backward(grad_output, self, target, reduction);
}

Tensor & l1_loss_out(Tensor & output, const Tensor & self, const Tensor & target, int64_t reduction) {
  return at::legacy::th::_thnn_l1_loss_forward_out(output, self, target, reduction);
}

Tensor l1_loss(const Tensor & self, const Tensor & target, int64_t reduction) {
  return at::legacy::th::_thnn_l1_loss_forward(self, target, reduction);
}

Tensor & l1_loss_backward_out(Tensor & grad_input, const Tensor & grad_output, const Tensor & self, const Tensor & target, int64_t reduction) {
  return at::legacy::th::_thnn_l1_loss_backward_out(grad_input, grad_output, self, target, reduction);
}

Tensor l1_loss_backward(const Tensor & grad_output, const Tensor & self, const Tensor & target, int64_t reduction) {
  return at::legacy::th::_thnn_l1_loss_backward(grad_output, self, target, reduction);
}

Tensor & multi_margin_loss_out(Tensor & output, const Tensor & self, const Tensor & target,
                                     Scalar p, Scalar margin, const Tensor & weight, int64_t reduction) {
  return at::legacy::th::_thnn_multi_margin_loss_forward_out(output, self, target, p, margin, weight, reduction);
}

Tensor multi_margin_loss(const Tensor & self, const Tensor & target,
                               Scalar p, Scalar margin, const Tensor & weight, int64_t reduction) {
  return at::legacy::th::_thnn_multi_margin_loss_forward(self, target, p, margin, weight, reduction);
}

Tensor & multi_margin_loss_backward_out(Tensor & grad_input, const Tensor & grad_output, const Tensor & self, const Tensor & target,
                                        Scalar p, Scalar margin, const Tensor & weight, int64_t reduction) {
  return at::legacy::th::_thnn_multi_margin_loss_backward_out(grad_input, grad_output, self, target, p, margin, weight, reduction);
}

Tensor multi_margin_loss_backward(const Tensor & grad_output, const Tensor & self, const Tensor & target,
                                  Scalar p, Scalar margin, const Tensor & weight, int64_t reduction) {
  return at::legacy::th::_thnn_multi_margin_loss_backward(grad_output, self, target, p, margin, weight, reduction);
}

Tensor & multilabel_margin_loss_out(Tensor & output, const Tensor & self, const Tensor & target, int64_t reduction) {
  Tensor is_target = at::empty({0}, self.options());
  return std::get<0>(at::multilabel_margin_loss_forward_out(output, is_target, self, target, reduction));
}

Tensor multilabel_margin_loss(const Tensor & self, const Tensor & target, int64_t reduction) {
  return std::get<0>(at::multilabel_margin_loss_forward(self, target, reduction));
}

std::tuple<Tensor &,Tensor &> multilabel_margin_loss_forward_out(Tensor & output, Tensor & is_target, const Tensor & self, const Tensor & target, int64_t reduction) {
  return at::legacy::th::_thnn_multilabel_margin_loss_forward_out(output, is_target, self, target, reduction);
}

std::tuple<Tensor,Tensor> multilabel_margin_loss_forward(const Tensor & self, const Tensor & target, int64_t reduction) {
  return at::legacy::th::_thnn_multilabel_margin_loss_forward(self, target, reduction);
}

Tensor & multilabel_margin_loss_backward_out(Tensor & grad_input, const Tensor & grad_output, const Tensor & self, const Tensor & target, int64_t reduction, const Tensor & is_target) {
  return at::legacy::th::_thnn_multilabel_margin_loss_backward_out(grad_input, grad_output, self, target, reduction, is_target);
}

Tensor multilabel_margin_loss_backward(const Tensor & grad_output, const Tensor & self, const Tensor & target, int64_t reduction, const Tensor & is_target) {
  return at::legacy::th::_thnn_multilabel_margin_loss_backward(grad_output, self, target, reduction, is_target);
}

Tensor & nll_loss_out(Tensor & output, const Tensor & self, const Tensor & target, const Tensor & weight, int64_t reduction, int64_t ignore_index) {
  Tensor total_weight = at::empty({0}, self.options());
  return std::get<0>(at::nll_loss_forward_out(output, total_weight, self, target, weight, reduction, ignore_index));
}

Tensor nll_loss(const Tensor & self, const Tensor & target, const Tensor & weight, int64_t reduction, int64_t ignore_index) {
  return std::get<0>(at::nll_loss_forward(self, target, weight, reduction, ignore_index));
}

std::tuple<Tensor &,Tensor &> nll_loss_forward_out(Tensor & output, Tensor & total_weight, const Tensor & self, const Tensor & target, const Tensor & weight, int64_t reduction, int64_t ignore_index) {
  return at::legacy::th::_thnn_nll_loss_forward_out(output, total_weight, self, target, weight, reduction, ignore_index);
}

std::tuple<Tensor,Tensor> nll_loss_forward(const Tensor & self, const Tensor & target, const Tensor & weight, int64_t reduction, int64_t ignore_index) {
  return at::legacy::th::_thnn_nll_loss_forward(self, target, weight, reduction, ignore_index);
}

Tensor & nll_loss_backward_out(Tensor & grad_input, const Tensor & grad_output, const Tensor & self, const Tensor & target, const Tensor & weight, int64_t reduction, int64_t ignore_index, const Tensor & total_weight) {
  return at::legacy::th::_thnn_nll_loss_backward_out(grad_input, grad_output, self, target, weight, reduction, ignore_index, total_weight);
}

Tensor nll_loss_backward(const Tensor & grad_output, const Tensor & self, const Tensor & target, const Tensor & weight, int64_t reduction, int64_t ignore_index, const Tensor & total_weight) {
  return at::legacy::th::_thnn_nll_loss_backward(grad_output, self, target, weight, reduction, ignore_index, total_weight);
}

Tensor & nll_loss2d_out(Tensor & output, const Tensor & self, const Tensor & target, const Tensor & weight, int64_t reduction, int64_t ignore_index) {
  Tensor total_weight = at::empty({0}, self.options());
  return std::get<0>(at::nll_loss2d_forward_out(output, total_weight, self, target, weight, reduction, ignore_index));
}

Tensor nll_loss2d(const Tensor & self, const Tensor & target, const Tensor & weight, int64_t reduction, int64_t ignore_index) {
  return std::get<0>(at::nll_loss2d_forward(self, target, weight, reduction, ignore_index));
}

std::tuple<Tensor &,Tensor &> nll_loss2d_forward_out(Tensor & output, Tensor & total_weight, const Tensor & self, const Tensor & target, const Tensor & weight, int64_t reduction, int64_t ignore_index) {
  return at::legacy::th::_thnn_nll_loss2d_forward_out(output, total_weight, self, target, weight, reduction, ignore_index);
}

std::tuple<Tensor,Tensor> nll_loss2d_forward(const Tensor & self, const Tensor & target, const Tensor & weight, int64_t reduction, int64_t ignore_index) {
  return at::legacy::th::_thnn_nll_loss2d_forward(self, target, weight, reduction, ignore_index);
}

Tensor & nll_loss2d_backward_out(Tensor & grad_input, const Tensor & grad_output, const Tensor & self, const Tensor & target, const Tensor & weight, int64_t reduction, int64_t ignore_index, const Tensor & total_weight) {
  return at::legacy::th::_thnn_nll_loss2d_backward_out(grad_input, grad_output, self, target, weight, reduction, ignore_index, total_weight);
}

Tensor nll_loss2d_backward(const Tensor & grad_output, const Tensor & self, const Tensor & target, const Tensor & weight, int64_t reduction, int64_t ignore_index, const Tensor & total_weight) {
  return at::legacy::th::_thnn_nll_loss2d_backward(grad_output, self, target, weight, reduction, ignore_index, total_weight);
}

Tensor & smooth_l1_loss_out(Tensor & output, const Tensor & self, const Tensor & target, int64_t reduction) {
  return at::legacy::th::_thnn_smooth_l1_loss_forward_out(output, self, target, reduction);
}

Tensor smooth_l1_loss(const Tensor & self, const Tensor & target, int64_t reduction) {
  return at::legacy::th::_thnn_smooth_l1_loss_forward(self, target, reduction);
}

Tensor & smooth_l1_loss_backward_out(Tensor & grad_input, const Tensor & grad_output, const Tensor & self,
                                     const Tensor & target, int64_t reduction) {
  return at::legacy::th::_thnn_smooth_l1_loss_backward_out(grad_input, grad_output, self, target, reduction);
}

Tensor smooth_l1_loss_backward(const Tensor & grad_output, const Tensor & self, const Tensor & target, int64_t reduction) {
  return at::legacy::th::_thnn_smooth_l1_loss_backward(grad_output, self, target, reduction);
}

Tensor & soft_margin_loss_out(Tensor & output, const Tensor & self, const Tensor & target, int64_t reduction) {
  return at::legacy::th::_thnn_soft_margin_loss_forward_out(output, self, target, reduction);
}

Tensor soft_margin_loss(const Tensor & self, const Tensor & target, int64_t reduction) {
  return at::legacy::th::_thnn_soft_margin_loss_forward(self, target, reduction);
}

Tensor & soft_margin_loss_backward_out(Tensor & grad_input, const Tensor & grad_output, const Tensor & self,
                                       const Tensor & target, int64_t reduction) {
  return at::legacy::th::_thnn_soft_margin_loss_backward_out(grad_input, grad_output, self, target, reduction);
}

Tensor soft_margin_loss_backward(const Tensor & grad_output, const Tensor & self, const Tensor & target, int64_t reduction) {
  return at::legacy::th::_thnn_soft_margin_loss_backward(grad_output, self, target, reduction);
}

Tensor & elu_out(Tensor & output, const Tensor & self, Scalar alpha, Scalar scale, Scalar input_scale) {
  return at::legacy::th::_thnn_elu_forward_out(output, self, alpha, scale, input_scale);
}

Tensor elu(const Tensor & self, Scalar alpha, Scalar scale, Scalar input_scale) {
  return at::legacy::th::_thnn_elu_forward(self, alpha, scale, input_scale);
}

Tensor & elu_backward_out(Tensor & grad_input, const Tensor & grad_output, Scalar alpha, Scalar scale, Scalar input_scale, const Tensor & output) {
  return at::legacy::th::_thnn_elu_backward_out(grad_input, grad_output, alpha, scale, input_scale, output);
}

Tensor elu_backward(const Tensor & grad_output, Scalar alpha, Scalar scale, Scalar input_scale, const Tensor & output) {
  return at::legacy::th::_thnn_elu_backward(grad_output, alpha, scale, input_scale, output);
}

Tensor & elu_(Tensor & self, Scalar alpha, Scalar scale, Scalar input_scale) {
  return at::legacy::th::_thnn_elu_forward_(self, alpha, scale, input_scale);
}

Tensor & glu_out(Tensor & output, const Tensor & self, int64_t dim) {
  return at::legacy::th::_thnn_glu_forward_out(output, self, dim);
}

Tensor glu(const Tensor & self, int64_t dim) {
  return at::legacy::th::_thnn_glu_forward(self, dim);
}

Tensor & glu_backward_out(Tensor & grad_input, const Tensor & grad_output, const Tensor & self, int64_t dim) {
  return at::legacy::th::_thnn_glu_backward_out(grad_input, grad_output, self, dim);
}

Tensor glu_backward(const Tensor & grad_output, const Tensor & self, int64_t dim) {
  return at::legacy::th::_thnn_glu_backward(grad_output, self, dim);
}

Tensor & hardtanh_out(Tensor & output, const Tensor & self, Scalar min_val, Scalar max_val) {
  return at::legacy::th::_thnn_hardtanh_forward_out(output, self, min_val, max_val);
}

Tensor hardtanh(const Tensor & self, Scalar min_val, Scalar max_val) {
  return at::legacy::th::_thnn_hardtanh_forward(self, min_val, max_val);
}

Tensor & hardtanh_backward_out(Tensor & grad_input, const Tensor & grad_output, const Tensor & self, Scalar min_val, Scalar max_val) {
  return at::legacy::th::_thnn_hardtanh_backward_out(grad_input, grad_output, self, min_val, max_val);
}

Tensor hardtanh_backward(const Tensor & grad_output, const Tensor & self, Scalar min_val, Scalar max_val) {
  return at::legacy::th::_thnn_hardtanh_backward(grad_output, self, min_val, max_val);
}

Tensor & hardtanh_(Tensor & self, Scalar min_val, Scalar max_val) {
  return at::legacy::th::_thnn_hardtanh_forward_(self, min_val, max_val);
}

Tensor & leaky_relu_out(Tensor & output, const Tensor & self, Scalar negative_slope) {
  return at::legacy::th::_thnn_leaky_relu_forward_out(output, self, negative_slope);
}

Tensor leaky_relu(const Tensor & self, Scalar negative_slope) {
  return at::legacy::th::_thnn_leaky_relu_forward(self, negative_slope);
}

Tensor & leaky_relu_backward_out(Tensor & grad_input, const Tensor & grad_output, const Tensor & self, Scalar negative_slope) {
  return at::legacy::th::_thnn_leaky_relu_backward_out(grad_input, grad_output, self, negative_slope);
}

Tensor leaky_relu_backward(const Tensor & grad_output, const Tensor & self, Scalar negative_slope) {
  return at::legacy::th::_thnn_leaky_relu_backward(grad_output, self, negative_slope);
}

Tensor & leaky_relu_(Tensor & self, Scalar negative_slope) {
  return at::legacy::th::_thnn_leaky_relu_forward_(self, negative_slope);
}

Tensor & log_sigmoid_out(Tensor & output, const Tensor & self) {
  Tensor buffer = at::empty({0}, self.options());
  return std::get<0>(at::legacy::th::_thnn_log_sigmoid_forward_out(output, buffer, self));
}

Tensor log_sigmoid(const Tensor & self) {
  return std::get<0>(at::log_sigmoid_forward(self));
}

std::tuple<Tensor &,Tensor &> log_sigmoid_forward_out(Tensor & output, Tensor & buffer, const Tensor & self) {
  return at::legacy::th::_thnn_log_sigmoid_forward_out(output, buffer, self);
}

std::tuple<Tensor,Tensor> log_sigmoid_forward(const Tensor & self) {
  return at::legacy::th::_thnn_log_sigmoid_forward(self);
}

Tensor & log_sigmoid_backward_out(Tensor & grad_input, const Tensor & grad_output, const Tensor & self, const Tensor & buffer) {
  return at::legacy::th::_thnn_log_sigmoid_backward_out(grad_input, grad_output, self, buffer);
}

Tensor log_sigmoid_backward(const Tensor & grad_output, const Tensor & self, const Tensor & buffer) {
  return at::legacy::th::_thnn_log_sigmoid_backward(grad_output, self, buffer);
}

Tensor & rrelu_with_noise_out(Tensor & output, const Tensor & self, const Tensor & noise, Scalar lower, Scalar upper, bool training, Generator * generator) {
  return at::legacy::th::_thnn_rrelu_with_noise_forward_out(output, self, noise, lower, upper, training, generator);
}

Tensor rrelu_with_noise(const Tensor & self, const Tensor & noise, Scalar lower, Scalar upper, bool training, Generator * generator) {
  return at::legacy::th::_thnn_rrelu_with_noise_forward(self, noise, lower, upper, training, generator);
}

Tensor & rrelu_with_noise_backward_out(Tensor & grad_input, const Tensor & grad_output, const Tensor & self, const Tensor & noise, Scalar lower, Scalar upper, bool training) {
  return at::legacy::th::_thnn_rrelu_with_noise_backward_out(grad_input, grad_output, self, noise, lower, upper, training);
}

Tensor rrelu_with_noise_backward(const Tensor & grad_output, const Tensor & self, const Tensor & noise, Scalar lower, Scalar upper, bool training) {
  return at::legacy::th::_thnn_rrelu_with_noise_backward(grad_output, self, noise, lower, upper, training);
}

Tensor & rrelu_with_noise_(Tensor & self, const Tensor & noise, Scalar lower, Scalar upper, bool training, Generator * generator) {
  return at::legacy::th::_thnn_rrelu_with_noise_forward_(self, noise, lower, upper, training, generator);
}

Tensor & softplus_out(Tensor & output, const Tensor & self, Scalar beta, Scalar threshold) {
  return at::legacy::th::_thnn_softplus_forward_out(output, self, beta, threshold);
}

Tensor softplus(const Tensor & self, Scalar beta, Scalar threshold) {
  return at::legacy::th::_thnn_softplus_forward(self, beta, threshold);
}

Tensor & softplus_backward_out(Tensor & grad_input, const Tensor & grad_output, const Tensor & self, Scalar beta, Scalar threshold, const Tensor & output) {
  return at::legacy::th::_thnn_softplus_backward_out(grad_input, grad_output, self, beta, threshold, output);
}

Tensor softplus_backward(const Tensor & grad_output, const Tensor & self, Scalar beta, Scalar threshold, const Tensor & output) {
  return at::legacy::th::_thnn_softplus_backward(grad_output, self, beta, threshold, output);
}

Tensor & softshrink_out(Tensor & output, const Tensor & self, Scalar lambd) {
  return at::legacy::th::_thnn_softshrink_forward_out(output, self, lambd);
}

Tensor softshrink(const Tensor & self, Scalar lambd) {
  return at::legacy::th::_thnn_softshrink_forward(self, lambd);
}

Tensor & softshrink_backward_out(Tensor & grad_input, const Tensor & grad_output, const Tensor & self, Scalar lambd) {
  return at::legacy::th::_thnn_softshrink_backward_out(grad_input, grad_output, self, lambd);
}

Tensor softshrink_backward(const Tensor & grad_output, const Tensor & self, Scalar lambd) {
  return at::legacy::th::_thnn_softshrink_backward(grad_output, self, lambd);
}

Tensor & adaptive_avg_pool3d_out(Tensor & output, const Tensor & self, IntList output_size) {
  return at::legacy::th::_thnn_adaptive_avg_pool3d_forward_out(output, self, output_size);
}

Tensor adaptive_avg_pool3d(const Tensor & self, IntList output_size) {
  return at::legacy::th::_thnn_adaptive_avg_pool3d_forward(self, output_size);
}

Tensor & adaptive_avg_pool3d_backward_out(Tensor & grad_input, const Tensor & grad_output, const Tensor & self) {
  return at::legacy::th::_thnn_adaptive_avg_pool3d_backward_out(grad_input, grad_output, self);
}

Tensor adaptive_avg_pool3d_backward(const Tensor & grad_output, const Tensor & self) {
  return at::legacy::th::_thnn_adaptive_avg_pool3d_backward(grad_output, self);
}

std::tuple<Tensor &,Tensor &> adaptive_max_pool2d_out(Tensor & output, Tensor & indices, const Tensor & self, IntList output_size) {
  return at::legacy::th::_thnn_adaptive_max_pool2d_forward_out(output, indices, self, output_size);
}

std::tuple<Tensor,Tensor> adaptive_max_pool2d(const Tensor & self, IntList output_size) {
  return at::legacy::th::_thnn_adaptive_max_pool2d_forward(self, output_size);
}

Tensor & adaptive_max_pool2d_backward_out(Tensor & grad_input, const Tensor & grad_output, const Tensor & self, const Tensor & indices) {
  return at::legacy::th::_thnn_adaptive_max_pool2d_backward_out(grad_input, grad_output, self, indices);
}

Tensor adaptive_max_pool2d_backward(const Tensor & grad_output, const Tensor & self, const Tensor & indices) {
  return at::legacy::th::_thnn_adaptive_max_pool2d_backward(grad_output, self, indices);
}

std::tuple<Tensor &,Tensor &> adaptive_max_pool3d_out(Tensor & output, Tensor & indices, const Tensor & self, IntList output_size) {
  return at::legacy::th::_thnn_adaptive_max_pool3d_forward_out(output, indices, self, output_size);
}

std::tuple<Tensor,Tensor> adaptive_max_pool3d(const Tensor & self, IntList output_size) {
  return at::legacy::th::_thnn_adaptive_max_pool3d_forward(self, output_size);
}

Tensor & adaptive_max_pool3d_backward_out(Tensor & grad_input, const Tensor & grad_output, const Tensor & self, const Tensor & indices) {
  return at::legacy::th::_thnn_adaptive_max_pool3d_backward_out(grad_input, grad_output, self, indices);
}

Tensor adaptive_max_pool3d_backward(const Tensor & grad_output, const Tensor & self, const Tensor & indices) {
  return at::legacy::th::_thnn_adaptive_max_pool3d_backward(grad_output, self, indices);
}

Tensor & avg_pool2d_out(Tensor & output, const Tensor & self, IntList kernel_size, IntList stride, IntList padding, bool ceil_mode, bool count_include_pad) {
  return at::legacy::th::_thnn_avg_pool2d_forward_out(output, self, kernel_size, stride, padding, ceil_mode, count_include_pad);
}

Tensor avg_pool2d(const Tensor & self, IntList kernel_size, IntList stride, IntList padding, bool ceil_mode, bool count_include_pad) {
  return at::legacy::th::_thnn_avg_pool2d_forward(self, kernel_size, stride, padding, ceil_mode, count_include_pad);
}

Tensor & avg_pool2d_backward_out(Tensor & grad_input, const Tensor & grad_output, const Tensor & self, IntList kernel_size, IntList stride, IntList padding, bool ceil_mode, bool count_include_pad) {
  return at::legacy::th::_thnn_avg_pool2d_backward_out(grad_input, grad_output, self, kernel_size, stride, padding, ceil_mode, count_include_pad);
}

Tensor avg_pool2d_backward(const Tensor & grad_output, const Tensor & self, IntList kernel_size, IntList stride, IntList padding, bool ceil_mode, bool count_include_pad) {
  return at::legacy::th::_thnn_avg_pool2d_backward(grad_output, self, kernel_size, stride, padding, ceil_mode, count_include_pad);
}

Tensor & avg_pool3d_out(Tensor & output, const Tensor & self, IntList kernel_size, IntList stride, IntList padding, bool ceil_mode, bool count_include_pad) {
  return at::legacy::th::_thnn_avg_pool3d_forward_out(output, self, kernel_size, stride, padding, ceil_mode, count_include_pad);
}

Tensor avg_pool3d(const Tensor & self, IntList kernel_size, IntList stride, IntList padding, bool ceil_mode, bool count_include_pad) {
  return at::legacy::th::_thnn_avg_pool3d_forward(self, kernel_size, stride, padding, ceil_mode, count_include_pad);
}

Tensor & avg_pool3d_backward_out(Tensor & grad_input, const Tensor & grad_output, const Tensor & self, IntList kernel_size, IntList stride, IntList padding, bool ceil_mode, bool count_include_pad) {
  return at::legacy::th::_thnn_avg_pool3d_backward_out(grad_input, grad_output, self, kernel_size, stride, padding, ceil_mode, count_include_pad);
}

Tensor avg_pool3d_backward(const Tensor & grad_output, const Tensor & self, IntList kernel_size, IntList stride, IntList padding, bool ceil_mode, bool count_include_pad) {
  return at::legacy::th::_thnn_avg_pool3d_backward(grad_output, self, kernel_size, stride, padding, ceil_mode, count_include_pad);
}

std::tuple<Tensor &,Tensor &> fractional_max_pool2d_out(Tensor & output, Tensor & indices, const Tensor & self, IntList kernel_size, IntList output_size, const Tensor & random_samples) {
  return at::legacy::th::_thnn_fractional_max_pool2d_forward_out(output, indices, self, kernel_size, output_size, random_samples);
}

std::tuple<Tensor,Tensor> fractional_max_pool2d(const Tensor & self, IntList kernel_size, IntList output_size, const Tensor & random_samples) {
  return at::legacy::th::_thnn_fractional_max_pool2d_forward(self, kernel_size, output_size, random_samples);
}

Tensor & fractional_max_pool2d_backward_out(Tensor & grad_input, const Tensor & grad_output, const Tensor & self, IntList kernel_size, IntList output_size, const Tensor & indices) {
  return at::legacy::th::_thnn_fractional_max_pool2d_backward_out(grad_input, grad_output, self, kernel_size, output_size, indices);
}

Tensor fractional_max_pool2d_backward(const Tensor & grad_output, const Tensor & self, IntList kernel_size, IntList output_size, const Tensor & indices) {
  return at::legacy::th::_thnn_fractional_max_pool2d_backward(grad_output, self, kernel_size, output_size, indices);
}

std::tuple<Tensor &,Tensor &> max_pool2d_with_indices_out(Tensor & output, Tensor & indices, const Tensor & self, IntList kernel_size, IntList stride, IntList padding, IntList dilation, bool ceil_mode) {
  return at::legacy::th::_thnn_max_pool2d_with_indices_forward_out(output, indices, self, kernel_size, stride, padding, dilation, ceil_mode);
}

std::tuple<Tensor,Tensor> max_pool2d_with_indices(const Tensor & self, IntList kernel_size, IntList stride, IntList padding, IntList dilation, bool ceil_mode) {
  return at::legacy::th::_thnn_max_pool2d_with_indices_forward(self, kernel_size, stride, padding, dilation, ceil_mode);
}

Tensor & max_pool2d_with_indices_backward_out(Tensor & grad_input, const Tensor & grad_output, const Tensor & self, IntList kernel_size, IntList stride, IntList padding, IntList dilation, bool ceil_mode, const Tensor & indices) {
  return at::legacy::th::_thnn_max_pool2d_with_indices_backward_out(grad_input, grad_output, self, kernel_size, stride, padding, dilation, ceil_mode, indices);
}

Tensor max_pool2d_with_indices_backward(const Tensor & grad_output, const Tensor & self, IntList kernel_size, IntList stride, IntList padding, IntList dilation, bool ceil_mode, const Tensor & indices) {
  return at::legacy::th::_thnn_max_pool2d_with_indices_backward(grad_output, self, kernel_size, stride, padding, dilation, ceil_mode, indices);
}

std::tuple<Tensor &,Tensor &> max_pool3d_with_indices_out(Tensor & output, Tensor & indices, const Tensor & self, IntList kernel_size, IntList stride, IntList padding, IntList dilation, bool ceil_mode) {
  return at::legacy::th::_thnn_max_pool3d_with_indices_forward_out(output, indices, self, kernel_size, stride, padding, dilation, ceil_mode);
}

std::tuple<Tensor,Tensor> max_pool3d_with_indices(const Tensor & self, IntList kernel_size, IntList stride, IntList padding, IntList dilation, bool ceil_mode) {
  return at::legacy::th::_thnn_max_pool3d_with_indices_forward(self, kernel_size, stride, padding, dilation, ceil_mode);
}

Tensor & max_pool3d_with_indices_backward_out(Tensor & grad_input, const Tensor & grad_output, const Tensor & self, IntList kernel_size, IntList stride, IntList padding, IntList dilation, bool ceil_mode, const Tensor & indices) {
  return at::legacy::th::_thnn_max_pool3d_with_indices_backward_out(grad_input, grad_output, self, kernel_size, stride, padding, dilation, ceil_mode, indices);
}

Tensor max_pool3d_with_indices_backward(const Tensor & grad_output, const Tensor & self, IntList kernel_size, IntList stride, IntList padding, IntList dilation, bool ceil_mode, const Tensor & indices) {
  return at::legacy::th::_thnn_max_pool3d_with_indices_backward(grad_output, self, kernel_size, stride, padding, dilation, ceil_mode, indices);
}

<<<<<<< HEAD
Tensor & reflection_pad1d_out(Tensor & output, const Tensor & self, IntList padding) {
  return at::legacy::th::_thnn_reflection_pad1d_forward_out(output, self, padding);
}

Tensor reflection_pad1d(const Tensor & self, IntList padding) {
  return at::legacy::th::_thnn_reflection_pad1d_forward(self, padding);
}

Tensor & reflection_pad1d_backward_out(Tensor & grad_input, const Tensor & grad_output, const Tensor & self, IntList padding) {
  return at::legacy::th::_thnn_reflection_pad1d_backward_out(grad_input, grad_output, self, padding);
}

Tensor reflection_pad1d_backward(const Tensor & grad_output, const Tensor & self, IntList padding) {
  return at::legacy::th::_thnn_reflection_pad1d_backward(grad_output, self, padding);
=======
Tensor & max_unpool2d_out(Tensor & output, const Tensor & self, const Tensor & indices, IntList output_size) {
  return at::legacy::th::_thnn_max_unpool2d_forward_out(output, self, indices, output_size);
}

Tensor max_unpool2d(const Tensor & self, const Tensor & indices, IntList output_size) {
  return at::legacy::th::_thnn_max_unpool2d_forward(self, indices, output_size);
}

Tensor & max_unpool2d_backward_out(Tensor & grad_input, const Tensor & grad_output, const Tensor & self, const Tensor & indices, IntList output_size) {
  return at::legacy::th::_thnn_max_unpool2d_backward_out(grad_input, grad_output, self, indices, output_size);
}

Tensor max_unpool2d_backward(const Tensor & grad_output, const Tensor & self, const Tensor & indices, IntList output_size) {
  return at::legacy::th::_thnn_max_unpool2d_backward(grad_output, self, indices, output_size);
}

Tensor & max_unpool3d_out(Tensor & output, const Tensor & self, const Tensor & indices, IntList output_size, IntList stride, IntList padding) {
  return at::legacy::th::_thnn_max_unpool3d_forward_out(output, self, indices, output_size, stride, padding);
}

Tensor max_unpool3d(const Tensor & self, const Tensor & indices, IntList output_size, IntList stride, IntList padding) {
  return at::legacy::th::_thnn_max_unpool3d_forward(self, indices, output_size, stride, padding);
}

Tensor & max_unpool3d_backward_out(Tensor & grad_input, const Tensor & grad_output, const Tensor & self, const Tensor & indices, IntList output_size, IntList stride, IntList padding) {
  return at::legacy::th::_thnn_max_unpool3d_backward_out(grad_input, grad_output, self, indices, output_size, stride, padding);
}

Tensor max_unpool3d_backward(const Tensor & grad_output, const Tensor & self, const Tensor & indices, IntList output_size, IntList stride, IntList padding) {
  return at::legacy::th::_thnn_max_unpool3d_backward(grad_output, self, indices, output_size, stride, padding);
>>>>>>> 32777231
}

Tensor & reflection_pad2d_out(Tensor & output, const Tensor & self, IntList padding) {
  return at::legacy::th::_thnn_reflection_pad2d_forward_out(output, self, padding);
}

Tensor reflection_pad2d(const Tensor & self, IntList padding) {
  return at::legacy::th::_thnn_reflection_pad2d_forward(self, padding);
}

Tensor & reflection_pad2d_backward_out(Tensor & grad_input, const Tensor & grad_output, const Tensor & self, IntList padding) {
  return at::legacy::th::_thnn_reflection_pad2d_backward_out(grad_input, grad_output, self, padding);
}

Tensor reflection_pad2d_backward(const Tensor & grad_output, const Tensor & self, IntList padding) {
  return at::legacy::th::_thnn_reflection_pad2d_backward(grad_output, self, padding);
}

Tensor & upsample_linear1d_out(Tensor & output, const Tensor & self, IntList output_size, bool align_corners) {
  return at::legacy::th::_thnn_upsample_linear1d_forward_out(output, self, output_size, align_corners);
}

Tensor upsample_linear1d(const Tensor & self, IntList output_size, bool align_corners) {
  return at::legacy::th::_thnn_upsample_linear1d_forward(self, output_size, align_corners);
}

Tensor & upsample_linear1d_backward_out(Tensor & grad_input, const Tensor & grad_output, IntList output_size, IntList input_size, bool align_corners) {
  return at::legacy::th::_thnn_upsample_linear1d_backward_out(grad_input, grad_output, output_size, input_size, align_corners);
}

Tensor upsample_linear1d_backward(const Tensor & grad_output, IntList output_size, IntList input_size, bool align_corners) {
  return at::legacy::th::_thnn_upsample_linear1d_backward(grad_output, output_size, input_size, align_corners);
}

Tensor & upsample_bilinear2d_out(Tensor & output, const Tensor & self, IntList output_size, bool align_corners) {
  return at::legacy::th::_thnn_upsample_bilinear2d_forward_out(output, self, output_size, align_corners);
}

Tensor upsample_bilinear2d(const Tensor & self, IntList output_size, bool align_corners) {
  return at::legacy::th::_thnn_upsample_bilinear2d_forward(self, output_size, align_corners);
}

Tensor & upsample_bilinear2d_backward_out(Tensor & grad_input, const Tensor & grad_output, IntList output_size, IntList input_size, bool align_corners) {
  return at::legacy::th::_thnn_upsample_bilinear2d_backward_out(grad_input, grad_output, output_size, input_size, align_corners);
}

Tensor upsample_bilinear2d_backward(const Tensor & grad_output, IntList output_size, IntList input_size, bool align_corners) {
  return at::legacy::th::_thnn_upsample_bilinear2d_backward(grad_output, output_size, input_size, align_corners);
}

Tensor & upsample_bicubic2d_out(Tensor & output, const Tensor & self, IntList output_size, bool align_corners) {
  return at::legacy::th::_thnn_upsample_bicubic2d_forward_out(output, self, output_size, align_corners);
}

Tensor upsample_bicubic2d(const Tensor & self, IntList output_size, bool align_corners) {
  return at::legacy::th::_thnn_upsample_bicubic2d_forward(self, output_size, align_corners);
}

Tensor & upsample_bicubic2d_backward_out(Tensor & grad_input, const Tensor & grad_output, IntList output_size, IntList input_size, bool align_corners) {
  return at::legacy::th::_thnn_upsample_bicubic2d_backward_out(grad_input, grad_output, output_size, input_size, align_corners);
}

Tensor upsample_bicubic2d_backward(const Tensor & grad_output, IntList output_size, IntList input_size, bool align_corners) {
  return at::legacy::th::_thnn_upsample_bicubic2d_backward(grad_output, output_size, input_size, align_corners);
}

Tensor & upsample_trilinear3d_out(Tensor & output, const Tensor & self, IntList output_size, bool align_corners) {
  return at::legacy::th::_thnn_upsample_trilinear3d_forward_out(output, self, output_size, align_corners);
}

Tensor upsample_trilinear3d(const Tensor & self, IntList output_size, bool align_corners) {
  return at::legacy::th::_thnn_upsample_trilinear3d_forward(self, output_size, align_corners);
}

Tensor & upsample_trilinear3d_backward_out(Tensor & grad_input, const Tensor & grad_output, IntList output_size, IntList input_size, bool align_corners) {
  return at::legacy::th::_thnn_upsample_trilinear3d_backward_out(grad_input, grad_output, output_size, input_size, align_corners);
}

Tensor upsample_trilinear3d_backward(const Tensor & grad_output, IntList output_size, IntList input_size, bool align_corners) {
  return at::legacy::th::_thnn_upsample_trilinear3d_backward(grad_output, output_size, input_size, align_corners);
}

Tensor & upsample_nearest1d_out(Tensor & output, const Tensor & self, IntList output_size) {
  return at::legacy::th::_thnn_upsample_nearest1d_forward_out(output, self, output_size);
}

Tensor upsample_nearest1d(const Tensor & self, IntList output_size) {
  return at::legacy::th::_thnn_upsample_nearest1d_forward(self, output_size);
}

Tensor & upsample_nearest1d_backward_out(Tensor & grad_input, const Tensor & grad_output, IntList output_size, IntList input_size) {
  return at::legacy::th::_thnn_upsample_nearest1d_backward_out(grad_input, grad_output, output_size, input_size);
}

Tensor upsample_nearest1d_backward(const Tensor & grad_output, IntList output_size, IntList input_size) {
  return at::legacy::th::_thnn_upsample_nearest1d_backward(grad_output, output_size, input_size);
}

Tensor & upsample_nearest2d_out(Tensor & output, const Tensor & self, IntList output_size) {
  return at::legacy::th::_thnn_upsample_nearest2d_forward_out(output, self, output_size);
}

Tensor upsample_nearest2d(const Tensor & self, IntList output_size) {
  return at::legacy::th::_thnn_upsample_nearest2d_forward(self, output_size);
}

Tensor & upsample_nearest2d_backward_out(Tensor & grad_input, const Tensor & grad_output, IntList output_size, IntList input_size) {
  return at::legacy::th::_thnn_upsample_nearest2d_backward_out(grad_input, grad_output, output_size, input_size);
}

Tensor upsample_nearest2d_backward(const Tensor & grad_output, IntList output_size, IntList input_size) {
  return at::legacy::th::_thnn_upsample_nearest2d_backward(grad_output, output_size, input_size);
}

Tensor & upsample_nearest3d_out(Tensor & output, const Tensor & self, IntList output_size) {
  return at::legacy::th::_thnn_upsample_nearest3d_forward_out(output, self, output_size);
}

Tensor upsample_nearest3d(const Tensor & self, IntList output_size) {
  return at::legacy::th::_thnn_upsample_nearest3d_forward(self, output_size);
}

Tensor & upsample_nearest3d_backward_out(Tensor & grad_input, const Tensor & grad_output, IntList output_size, IntList input_size) {
  return at::legacy::th::_thnn_upsample_nearest3d_backward_out(grad_input, grad_output, output_size, input_size);
}

Tensor upsample_nearest3d_backward(const Tensor & grad_output, IntList output_size, IntList input_size) {
  return at::legacy::th::_thnn_upsample_nearest3d_backward(grad_output, output_size, input_size);
}

Tensor & sigmoid_backward_out(Tensor & grad_input, const Tensor & grad_output, const Tensor & output) {
  return at::legacy::th::_thnn_sigmoid_backward_out(grad_input, grad_output, output);
}

Tensor sigmoid_backward(const Tensor & grad_output, const Tensor & output) {
  return at::legacy::th::_thnn_sigmoid_backward(grad_output, output);
}

Tensor & tanh_backward_out(Tensor & grad_input, const Tensor & grad_output, const Tensor & output) {
  return at::legacy::th::_thnn_tanh_backward_out(grad_input, grad_output, output);
}

Tensor tanh_backward(const Tensor & grad_output, const Tensor & output) {
  return at::legacy::th::_thnn_tanh_backward(grad_output, output);
}

Tensor & thnn_conv_transpose2d_out(Tensor & output, const Tensor & self, const Tensor & weight, IntList kernel_size, const Tensor & bias, IntList stride, IntList padding, IntList output_padding, IntList dilation) {
  Tensor columns = at::empty({0}, self.options());
  Tensor ones = at::empty({0}, self.options());
  return std::get<0>(at::thnn_conv_transpose2d_forward_out(output, columns, ones, self, weight, kernel_size, bias, stride, padding, output_padding, dilation));
}

Tensor thnn_conv_transpose2d(const Tensor & self, const Tensor & weight, IntList kernel_size, const Tensor & bias, IntList stride, IntList padding, IntList output_padding, IntList dilation) {
  return std::get<0>(at::thnn_conv_transpose2d_forward(self, weight, kernel_size, bias, stride, padding, output_padding, dilation));
}

std::tuple<Tensor &,Tensor &,Tensor &> thnn_conv_transpose2d_forward_out(Tensor & output, Tensor & columns, Tensor & ones, const Tensor & self, const Tensor & weight, IntList kernel_size, const Tensor & bias, IntList stride, IntList padding, IntList output_padding, IntList dilation) {
  return at::legacy::th::_thnn_conv_transpose2d_forward_out(output, columns, ones, self, weight, kernel_size, bias, stride, padding, output_padding, dilation);
}

std::tuple<Tensor,Tensor,Tensor> thnn_conv_transpose2d_forward(const Tensor & self, const Tensor & weight, IntList kernel_size, const Tensor & bias, IntList stride, IntList padding, IntList output_padding, IntList dilation) {
  return at::legacy::th::_thnn_conv_transpose2d_forward(self, weight, kernel_size, bias, stride, padding, output_padding, dilation);
}

std::tuple<Tensor &,Tensor &,Tensor &> thnn_conv_transpose2d_backward_out(Tensor & grad_input, Tensor & grad_weight, Tensor & grad_bias, const Tensor & grad_output, const Tensor & self, const Tensor & weight, IntList kernel_size, IntList stride, IntList padding, IntList output_padding, IntList dilation, const Tensor & columns, const Tensor & ones) {
  return at::legacy::th::_thnn_conv_transpose2d_backward_out(grad_input, grad_weight, grad_bias, grad_output, self, weight, kernel_size, stride, padding, output_padding, dilation, columns, ones);
}

std::tuple<Tensor,Tensor,Tensor> thnn_conv_transpose2d_backward(const Tensor & grad_output, const Tensor & self, const Tensor & weight, IntList kernel_size, IntList stride, IntList padding, IntList output_padding, IntList dilation, const Tensor & columns, const Tensor & ones, std::array<bool,3> output_mask) {
  return at::legacy::th::_thnn_conv_transpose2d_backward(grad_output, self, weight, kernel_size, stride, padding, output_padding, dilation, columns, ones, output_mask);
}

Tensor & thnn_conv_transpose3d_out(Tensor & output, const Tensor & self, const Tensor & weight, IntList kernel_size, const Tensor & bias, IntList stride, IntList padding, IntList output_padding, IntList dilation) {
  Tensor finput = at::empty({0}, self.options());
  Tensor fgrad_input = at::empty({0}, self.options());
  return std::get<0>(at::thnn_conv_transpose3d_forward_out(output, finput, fgrad_input, self, weight, kernel_size, bias, stride, padding, output_padding, dilation));
}

Tensor thnn_conv_transpose3d(const Tensor & self, const Tensor & weight, IntList kernel_size, const Tensor & bias, IntList stride, IntList padding, IntList output_padding, IntList dilation) {
  return std::get<0>(at::thnn_conv_transpose3d_forward(self, weight, kernel_size, bias, stride, padding, output_padding, dilation));
}

std::tuple<Tensor &,Tensor &,Tensor &> thnn_conv_transpose3d_forward_out(Tensor & output, Tensor & finput, Tensor & fgrad_input, const Tensor & self, const Tensor & weight, IntList kernel_size, const Tensor & bias, IntList stride, IntList padding, IntList output_padding, IntList dilation) {
  return at::legacy::th::_thnn_conv_transpose3d_forward_out(output, finput, fgrad_input, self, weight, kernel_size, bias, stride, padding, output_padding, dilation);
}

std::tuple<Tensor,Tensor,Tensor> thnn_conv_transpose3d_forward(const Tensor & self, const Tensor & weight, IntList kernel_size, const Tensor & bias, IntList stride, IntList padding, IntList output_padding, IntList dilation) {
  return at::legacy::th::_thnn_conv_transpose3d_forward(self, weight, kernel_size, bias, stride, padding, output_padding, dilation);
}

std::tuple<Tensor &,Tensor &,Tensor &> thnn_conv_transpose3d_backward_out(Tensor & grad_input, Tensor & grad_weight, Tensor & grad_bias, const Tensor & grad_output, const Tensor & self, const Tensor & weight, IntList kernel_size, IntList stride, IntList padding, IntList output_padding, IntList dilation, const Tensor & finput, const Tensor & fgrad_input) {
  return at::legacy::th::_thnn_conv_transpose3d_backward_out(grad_input, grad_weight, grad_bias, grad_output, self, weight, kernel_size, stride, padding, output_padding, dilation, finput, fgrad_input);
}

std::tuple<Tensor,Tensor,Tensor> thnn_conv_transpose3d_backward(const Tensor & grad_output, const Tensor & self, const Tensor & weight, IntList kernel_size, IntList stride, IntList padding, IntList output_padding, IntList dilation, const Tensor & finput, const Tensor & fgrad_input, std::array<bool,3> output_mask) {
  return at::legacy::th::_thnn_conv_transpose3d_backward(grad_output, self, weight, kernel_size, stride, padding, output_padding, dilation, finput, fgrad_input, output_mask);
}

Tensor & thnn_conv2d_out(Tensor & output, const Tensor & self, const Tensor & weight, IntList kernel_size, const Tensor & bias, IntList stride, IntList padding) {
  Tensor finput = at::empty({0}, self.options());
  Tensor fgrad_input = at::empty({0}, self.options());
  return std::get<0>(at::thnn_conv2d_forward_out(output, finput, fgrad_input, self, weight, kernel_size, bias, stride, padding));
}

Tensor thnn_conv2d(const Tensor & self, const Tensor & weight, IntList kernel_size, const Tensor & bias, IntList stride, IntList padding) {
  return std::get<0>(at::thnn_conv2d_forward(self, weight, kernel_size, bias, stride, padding));
}

std::tuple<Tensor &,Tensor &,Tensor &> thnn_conv2d_forward_out(Tensor & output, Tensor & finput, Tensor & fgrad_input, const Tensor & self, const Tensor & weight, IntList kernel_size, const Tensor & bias, IntList stride, IntList padding) {
  return at::legacy::th::_thnn_conv2d_forward_out(output, finput, fgrad_input, self, weight, kernel_size, bias, stride, padding);
}

std::tuple<Tensor,Tensor,Tensor> thnn_conv2d_forward(const Tensor & self, const Tensor & weight, IntList kernel_size, const Tensor & bias, IntList stride, IntList padding) {
  return at::legacy::th::_thnn_conv2d_forward(self, weight, kernel_size, bias, stride, padding);
}

std::tuple<Tensor &,Tensor &,Tensor &> thnn_conv2d_backward_out(Tensor & grad_input, Tensor & grad_weight, Tensor & grad_bias, const Tensor & grad_output, const Tensor & self, const Tensor & weight, IntList kernel_size, IntList stride, IntList padding, const Tensor & finput, const Tensor & fgrad_input) {
  return at::legacy::th::_thnn_conv2d_backward_out(grad_input, grad_weight, grad_bias, grad_output, self, weight, kernel_size, stride, padding, finput, fgrad_input);
}

std::tuple<Tensor,Tensor,Tensor> thnn_conv2d_backward(const Tensor & grad_output, const Tensor & self, const Tensor & weight, IntList kernel_size, IntList stride, IntList padding, const Tensor & finput, const Tensor & fgrad_input, std::array<bool,3> output_mask) {
  return at::legacy::th::_thnn_conv2d_backward(grad_output, self, weight, kernel_size, stride, padding, finput, fgrad_input, output_mask);
}

Tensor & thnn_conv3d_out(Tensor & output, const Tensor & self, const Tensor & weight, IntList kernel_size, const Tensor & bias, IntList stride, IntList padding) {
  Tensor finput = at::empty({0}, self.options());
  Tensor fgrad_input = at::empty({0}, self.options());
  return std::get<0>(at::thnn_conv3d_forward_out(output, finput, fgrad_input, self, weight, kernel_size, bias, stride, padding));
}

Tensor & thnn_conv_depthwise2d_out(Tensor & output, const Tensor & self, const Tensor & weight, IntList kernel_size, const Tensor & bias, IntList stride, IntList padding, IntList dilation) {
  return at::thnn_conv_depthwise2d_forward_out(output, self, weight, kernel_size, bias, stride, padding, dilation);
}

Tensor thnn_conv_depthwise2d(const Tensor & self, const Tensor & weight, IntList kernel_size, const Tensor & bias, IntList stride, IntList padding, IntList dilation) {
  return at::thnn_conv_depthwise2d_forward(self, weight, kernel_size, bias, stride, padding, dilation);
}

Tensor & thnn_conv_depthwise2d_forward_out(Tensor & output, const Tensor & self, const Tensor & weight, IntList kernel_size, const Tensor & bias, IntList stride, IntList padding, IntList dilation) {
  return at::legacy::th::_thnn_conv_depthwise2d_forward_out(output, self, weight, kernel_size, bias, stride, padding, dilation);
}

Tensor thnn_conv_depthwise2d_forward(const Tensor & self, const Tensor & weight, IntList kernel_size, const Tensor & bias, IntList stride, IntList padding, IntList dilation) {
  return at::legacy::th::_thnn_conv_depthwise2d_forward(self, weight, kernel_size, bias, stride, padding, dilation);
}

std::tuple<Tensor &,Tensor &> thnn_conv_depthwise2d_backward_out(Tensor & grad_input, Tensor & grad_weight, const Tensor & grad_output, const Tensor & self, const Tensor & weight, IntList kernel_size, IntList stride, IntList padding, IntList dilation) {
  return at::legacy::th::_thnn_conv_depthwise2d_backward_out(grad_input, grad_weight, grad_output, self, weight, kernel_size, stride, padding, dilation);
}

std::tuple<Tensor,Tensor> thnn_conv_depthwise2d_backward(const Tensor & grad_output, const Tensor & self, const Tensor & weight, IntList kernel_size, IntList stride, IntList padding, IntList dilation, std::array<bool,2> output_mask) {
  return at::legacy::th::_thnn_conv_depthwise2d_backward(grad_output, self, weight, kernel_size, stride, padding, dilation, output_mask);
}

Tensor thnn_conv3d(const Tensor & self, const Tensor & weight, IntList kernel_size, const Tensor & bias, IntList stride, IntList padding) {
  return std::get<0>(at::thnn_conv3d_forward(self, weight, kernel_size, bias, stride, padding));
}

std::tuple<Tensor &,Tensor &,Tensor &> thnn_conv3d_forward_out(Tensor & output, Tensor & finput, Tensor & fgrad_input, const Tensor & self, const Tensor & weight, IntList kernel_size, const Tensor & bias, IntList stride, IntList padding) {
  return at::legacy::th::_thnn_conv3d_forward_out(output, finput, fgrad_input, self, weight, kernel_size, bias, stride, padding);
}

std::tuple<Tensor,Tensor,Tensor> thnn_conv3d_forward(const Tensor & self, const Tensor & weight, IntList kernel_size, const Tensor & bias, IntList stride, IntList padding) {
  return at::legacy::th::_thnn_conv3d_forward(self, weight, kernel_size, bias, stride, padding);
}

std::tuple<Tensor &,Tensor &,Tensor &> thnn_conv3d_backward_out(Tensor & grad_input, Tensor & grad_weight, Tensor & grad_bias, const Tensor & grad_output, const Tensor & self, const Tensor & weight, IntList kernel_size, IntList stride, IntList padding, const Tensor & finput, const Tensor & fgrad_input) {
  return at::legacy::th::_thnn_conv3d_backward_out(grad_input, grad_weight, grad_bias, grad_output, self, weight, kernel_size, stride, padding, finput, fgrad_input);
}

std::tuple<Tensor,Tensor,Tensor> thnn_conv3d_backward(const Tensor & grad_output, const Tensor & self, const Tensor & weight, IntList kernel_size, IntList stride, IntList padding, const Tensor & finput, const Tensor & fgrad_input, std::array<bool,3> output_mask) {
  return at::legacy::th::_thnn_conv3d_backward(grad_output, self, weight, kernel_size, stride, padding, finput, fgrad_input, output_mask);
}

Tensor & thnn_conv_dilated2d_out(Tensor & output, const Tensor & self, const Tensor & weight, IntList kernel_size, const Tensor & bias, IntList stride, IntList padding, IntList dilation) {
  Tensor columns = at::empty({0}, self.options());
  Tensor ones = at::empty({0}, self.options());
  return std::get<0>(at::thnn_conv_dilated2d_forward_out(output, columns, ones, self, weight, kernel_size, bias, stride, padding, dilation));
}

Tensor thnn_conv_dilated2d(const Tensor & self, const Tensor & weight, IntList kernel_size, const Tensor & bias, IntList stride, IntList padding, IntList dilation) {
  return std::get<0>(at::thnn_conv_dilated2d_forward(self, weight, kernel_size, bias, stride, padding, dilation));
}

std::tuple<Tensor &,Tensor &,Tensor &> thnn_conv_dilated2d_forward_out(Tensor & output, Tensor & columns, Tensor & ones, const Tensor & self, const Tensor & weight, IntList kernel_size, const Tensor & bias, IntList stride, IntList padding, IntList dilation) {
  return at::legacy::th::_thnn_conv_dilated2d_forward_out(output, columns, ones, self, weight, kernel_size, bias, stride, padding, dilation);
}

std::tuple<Tensor,Tensor,Tensor> thnn_conv_dilated2d_forward(const Tensor & self, const Tensor & weight, IntList kernel_size, const Tensor & bias, IntList stride, IntList padding, IntList dilation) {
  return at::legacy::th::_thnn_conv_dilated2d_forward(self, weight, kernel_size, bias, stride, padding, dilation);
}

std::tuple<Tensor &,Tensor &,Tensor &> thnn_conv_dilated2d_backward_out(Tensor & grad_input, Tensor & grad_weight, Tensor & grad_bias, const Tensor & grad_output, const Tensor & self, const Tensor & weight, IntList kernel_size, IntList stride, IntList padding, IntList dilation, const Tensor & columns, const Tensor & ones) {
  return at::legacy::th::_thnn_conv_dilated2d_backward_out(grad_input, grad_weight, grad_bias, grad_output, self, weight, kernel_size, stride, padding, dilation, columns, ones);
}

std::tuple<Tensor,Tensor,Tensor> thnn_conv_dilated2d_backward(const Tensor & grad_output, const Tensor & self, const Tensor & weight, IntList kernel_size, IntList stride, IntList padding, IntList dilation, const Tensor & columns, const Tensor & ones, std::array<bool,3> output_mask) {
  return at::legacy::th::_thnn_conv_dilated2d_backward(grad_output, self, weight, kernel_size, stride, padding, dilation, columns, ones, output_mask);
}

Tensor & thnn_conv_dilated3d_out(Tensor & output, const Tensor & self, const Tensor & weight, IntList kernel_size, const Tensor & bias, IntList stride, IntList padding, IntList dilation) {
  Tensor columns = at::empty({0}, self.options());
  Tensor ones = at::empty({0}, self.options());
  return std::get<0>(at::thnn_conv_dilated3d_forward_out(output, columns, ones, self, weight, kernel_size, bias, stride, padding, dilation));
}

Tensor thnn_conv_dilated3d(const Tensor & self, const Tensor & weight, IntList kernel_size, const Tensor & bias, IntList stride, IntList padding, IntList dilation) {
  return std::get<0>(at::thnn_conv_dilated3d_forward(self, weight, kernel_size, bias, stride, padding, dilation));
}

std::tuple<Tensor &,Tensor &,Tensor &> thnn_conv_dilated3d_forward_out(Tensor & output, Tensor & columns, Tensor & ones, const Tensor & self, const Tensor & weight, IntList kernel_size, const Tensor & bias, IntList stride, IntList padding, IntList dilation) {
  return at::legacy::th::_thnn_conv_dilated3d_forward_out(output, columns, ones, self, weight, kernel_size, bias, stride, padding, dilation);
}

std::tuple<Tensor,Tensor,Tensor> thnn_conv_dilated3d_forward(const Tensor & self, const Tensor & weight, IntList kernel_size, const Tensor & bias, IntList stride, IntList padding, IntList dilation) {
  return at::legacy::th::_thnn_conv_dilated3d_forward(self, weight, kernel_size, bias, stride, padding, dilation);
}

std::tuple<Tensor &,Tensor &,Tensor &> thnn_conv_dilated3d_backward_out(Tensor & grad_input, Tensor & grad_weight, Tensor & grad_bias, const Tensor & grad_output, const Tensor & self, const Tensor & weight, IntList kernel_size, IntList stride, IntList padding, IntList dilation, const Tensor & columns, const Tensor & ones) {
  return at::legacy::th::_thnn_conv_dilated3d_backward_out(grad_input, grad_weight, grad_bias, grad_output, self, weight, kernel_size, stride, padding, dilation, columns, ones);
}

std::tuple<Tensor,Tensor,Tensor> thnn_conv_dilated3d_backward(const Tensor & grad_output, const Tensor & self, const Tensor & weight, IntList kernel_size, IntList stride, IntList padding, IntList dilation, const Tensor & columns, const Tensor & ones, std::array<bool,3> output_mask) {
  return at::legacy::th::_thnn_conv_dilated3d_backward(grad_output, self, weight, kernel_size, stride, padding, dilation, columns, ones, output_mask);
}

Tensor thnn_col2im(const Tensor & self, IntList output_size, IntList kernel_size, IntList dilation, IntList padding, IntList stride) {
  return at::legacy::th::_thnn_col2im_forward(self, output_size, kernel_size, dilation, padding, stride);
}

Tensor & thnn_col2im_out(Tensor & output, const Tensor & self, IntList output_size, IntList kernel_size, IntList dilation, IntList padding, IntList stride) {
  return at::legacy::th::_thnn_col2im_forward_out(output, self, output_size, kernel_size, dilation, padding, stride);
}

Tensor thnn_col2im_backward(const Tensor & grad_output, IntList kernel_size, IntList dilation, IntList padding, IntList stride) {
  return at::legacy::th::_thnn_col2im_backward(grad_output, kernel_size, dilation, padding, stride);
}

Tensor & thnn_col2im_backward_out(Tensor & grad_input, const Tensor & grad_output, IntList kernel_size, IntList dilation, IntList padding, IntList stride) {
  return at::legacy::th::_thnn_col2im_backward_out(grad_input, grad_output, kernel_size, dilation, padding, stride);
}

Tensor thnn_im2col(const Tensor & self, IntList kernel_size, IntList dilation, IntList padding, IntList stride) {
  return at::legacy::th::_thnn_im2col_forward(self, kernel_size, dilation, padding, stride);
}

Tensor & thnn_im2col_out(Tensor & output, const Tensor & self, IntList kernel_size, IntList dilation, IntList padding, IntList stride) {
  return at::legacy::th::_thnn_im2col_forward_out(output, self, kernel_size, dilation, padding, stride);
}

Tensor thnn_im2col_backward(const Tensor & grad_output, IntList input_size, IntList kernel_size, IntList dilation, IntList padding, IntList stride) {
  return at::legacy::th::_thnn_im2col_backward(grad_output, input_size, kernel_size, dilation, padding, stride);
}

Tensor & thnn_im2col_backward_out(Tensor & grad_input, const Tensor & grad_output, IntList input_size, IntList kernel_size, IntList dilation, IntList padding, IntList stride) {
  return at::legacy::th::_thnn_im2col_backward_out(grad_input, grad_output, input_size, kernel_size, dilation, padding, stride);
}

}} // namespace at::native<|MERGE_RESOLUTION|>--- conflicted
+++ resolved
@@ -458,55 +458,6 @@
 
 Tensor max_pool3d_with_indices_backward(const Tensor & grad_output, const Tensor & self, IntList kernel_size, IntList stride, IntList padding, IntList dilation, bool ceil_mode, const Tensor & indices) {
   return at::legacy::th::_thnn_max_pool3d_with_indices_backward(grad_output, self, kernel_size, stride, padding, dilation, ceil_mode, indices);
-}
-
-<<<<<<< HEAD
-Tensor & reflection_pad1d_out(Tensor & output, const Tensor & self, IntList padding) {
-  return at::legacy::th::_thnn_reflection_pad1d_forward_out(output, self, padding);
-}
-
-Tensor reflection_pad1d(const Tensor & self, IntList padding) {
-  return at::legacy::th::_thnn_reflection_pad1d_forward(self, padding);
-}
-
-Tensor & reflection_pad1d_backward_out(Tensor & grad_input, const Tensor & grad_output, const Tensor & self, IntList padding) {
-  return at::legacy::th::_thnn_reflection_pad1d_backward_out(grad_input, grad_output, self, padding);
-}
-
-Tensor reflection_pad1d_backward(const Tensor & grad_output, const Tensor & self, IntList padding) {
-  return at::legacy::th::_thnn_reflection_pad1d_backward(grad_output, self, padding);
-=======
-Tensor & max_unpool2d_out(Tensor & output, const Tensor & self, const Tensor & indices, IntList output_size) {
-  return at::legacy::th::_thnn_max_unpool2d_forward_out(output, self, indices, output_size);
-}
-
-Tensor max_unpool2d(const Tensor & self, const Tensor & indices, IntList output_size) {
-  return at::legacy::th::_thnn_max_unpool2d_forward(self, indices, output_size);
-}
-
-Tensor & max_unpool2d_backward_out(Tensor & grad_input, const Tensor & grad_output, const Tensor & self, const Tensor & indices, IntList output_size) {
-  return at::legacy::th::_thnn_max_unpool2d_backward_out(grad_input, grad_output, self, indices, output_size);
-}
-
-Tensor max_unpool2d_backward(const Tensor & grad_output, const Tensor & self, const Tensor & indices, IntList output_size) {
-  return at::legacy::th::_thnn_max_unpool2d_backward(grad_output, self, indices, output_size);
-}
-
-Tensor & max_unpool3d_out(Tensor & output, const Tensor & self, const Tensor & indices, IntList output_size, IntList stride, IntList padding) {
-  return at::legacy::th::_thnn_max_unpool3d_forward_out(output, self, indices, output_size, stride, padding);
-}
-
-Tensor max_unpool3d(const Tensor & self, const Tensor & indices, IntList output_size, IntList stride, IntList padding) {
-  return at::legacy::th::_thnn_max_unpool3d_forward(self, indices, output_size, stride, padding);
-}
-
-Tensor & max_unpool3d_backward_out(Tensor & grad_input, const Tensor & grad_output, const Tensor & self, const Tensor & indices, IntList output_size, IntList stride, IntList padding) {
-  return at::legacy::th::_thnn_max_unpool3d_backward_out(grad_input, grad_output, self, indices, output_size, stride, padding);
-}
-
-Tensor max_unpool3d_backward(const Tensor & grad_output, const Tensor & self, const Tensor & indices, IntList output_size, IntList stride, IntList padding) {
-  return at::legacy::th::_thnn_max_unpool3d_backward(grad_output, self, indices, output_size, stride, padding);
->>>>>>> 32777231
 }
 
 Tensor & reflection_pad2d_out(Tensor & output, const Tensor & self, IntList padding) {
