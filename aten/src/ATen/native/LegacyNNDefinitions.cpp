#include <ATen/ATen.h>
#include <ATen/NativeFunctions.h>
#include <ATen/LegacyTHFunctions.h>

namespace at { namespace native {

Tensor & binary_cross_entropy_out(Tensor & output, const Tensor & self, const Tensor & target, const Tensor & weight, int64_t reduction) {
  return at::legacy::th::_thnn_binary_cross_entropy_forward_out(output, self, target, weight, reduction);
}
Tensor binary_cross_entropy(const Tensor & self, const Tensor & target, const Tensor & weight, int64_t reduction) {
  return at::legacy::th::_thnn_binary_cross_entropy_forward(self, target, weight, reduction);
}
Tensor & binary_cross_entropy_backward_out(Tensor & grad_input, const Tensor & grad_output, const Tensor & self, const Tensor & target, const Tensor & weight, int64_t reduction) {
  return at::legacy::th::_thnn_binary_cross_entropy_backward_out(grad_input, grad_output, self, target, weight, reduction);
}

Tensor binary_cross_entropy_backward(const Tensor & grad_output, const Tensor & self, const Tensor & target, const Tensor & weight, int64_t reduction) {
  return at::legacy::th::_thnn_binary_cross_entropy_backward(grad_output, self, target, weight, reduction);
}

Tensor & mse_loss_out(Tensor & output, const Tensor & self, const Tensor & target, int64_t reduction) {
  return at::legacy::th::_thnn_mse_loss_forward_out(output, self, target, reduction);
}

Tensor mse_loss(const Tensor & self, const Tensor & target, int64_t reduction) {
  return at::legacy::th::_thnn_mse_loss_forward(self, target, reduction);
}

Tensor & mse_loss_backward_out(Tensor & grad_input, const Tensor & grad_output, const Tensor & self, const Tensor & target, int64_t reduction) {
  return at::legacy::th::_thnn_mse_loss_backward_out(grad_input, grad_output, self, target, reduction);
}

Tensor mse_loss_backward(const Tensor & grad_output, const Tensor & self, const Tensor & target, int64_t reduction) {
  return at::legacy::th::_thnn_mse_loss_backward(grad_output, self, target, reduction);
}

Tensor & l1_loss_out(Tensor & output, const Tensor & self, const Tensor & target, int64_t reduction) {
  return at::legacy::th::_thnn_l1_loss_forward_out(output, self, target, reduction);
}

Tensor l1_loss(const Tensor & self, const Tensor & target, int64_t reduction) {
  return at::legacy::th::_thnn_l1_loss_forward(self, target, reduction);
}

Tensor & l1_loss_backward_out(Tensor & grad_input, const Tensor & grad_output, const Tensor & self, const Tensor & target, int64_t reduction) {
  return at::legacy::th::_thnn_l1_loss_backward_out(grad_input, grad_output, self, target, reduction);
}

Tensor l1_loss_backward(const Tensor & grad_output, const Tensor & self, const Tensor & target, int64_t reduction) {
  return at::legacy::th::_thnn_l1_loss_backward(grad_output, self, target, reduction);
}

Tensor & multi_margin_loss_out(Tensor & output, const Tensor & self, const Tensor & target,
                                     Scalar p, Scalar margin, const Tensor & weight, int64_t reduction) {
  return at::legacy::th::_thnn_multi_margin_loss_forward_out(output, self, target, p, margin, weight, reduction);
}

Tensor multi_margin_loss(const Tensor & self, const Tensor & target,
                               Scalar p, Scalar margin, const Tensor & weight, int64_t reduction) {
  return at::legacy::th::_thnn_multi_margin_loss_forward(self, target, p, margin, weight, reduction);
}

Tensor & multi_margin_loss_backward_out(Tensor & grad_input, const Tensor & grad_output, const Tensor & self, const Tensor & target,
                                        Scalar p, Scalar margin, const Tensor & weight, int64_t reduction) {
  return at::legacy::th::_thnn_multi_margin_loss_backward_out(grad_input, grad_output, self, target, p, margin, weight, reduction);
}

Tensor multi_margin_loss_backward(const Tensor & grad_output, const Tensor & self, const Tensor & target,
                                  Scalar p, Scalar margin, const Tensor & weight, int64_t reduction) {
  return at::legacy::th::_thnn_multi_margin_loss_backward(grad_output, self, target, p, margin, weight, reduction);
}

Tensor & multilabel_margin_loss_out(Tensor & output, const Tensor & self, const Tensor & target, int64_t reduction) {
  Tensor is_target = at::empty({0}, self.options());
  return std::get<0>(at::multilabel_margin_loss_forward_out(output, is_target, self, target, reduction));
}

Tensor multilabel_margin_loss(const Tensor & self, const Tensor & target, int64_t reduction) {
  return std::get<0>(at::multilabel_margin_loss_forward(self, target, reduction));
}

std::tuple<Tensor &,Tensor &> multilabel_margin_loss_forward_out(Tensor & output, Tensor & is_target, const Tensor & self, const Tensor & target, int64_t reduction) {
  return at::legacy::th::_thnn_multilabel_margin_loss_forward_out(output, is_target, self, target, reduction);
}

std::tuple<Tensor,Tensor> multilabel_margin_loss_forward(const Tensor & self, const Tensor & target, int64_t reduction) {
  return at::legacy::th::_thnn_multilabel_margin_loss_forward(self, target, reduction);
}

Tensor & multilabel_margin_loss_backward_out(Tensor & grad_input, const Tensor & grad_output, const Tensor & self, const Tensor & target, int64_t reduction, const Tensor & is_target) {
  return at::legacy::th::_thnn_multilabel_margin_loss_backward_out(grad_input, grad_output, self, target, reduction, is_target);
}

Tensor multilabel_margin_loss_backward(const Tensor & grad_output, const Tensor & self, const Tensor & target, int64_t reduction, const Tensor & is_target) {
  return at::legacy::th::_thnn_multilabel_margin_loss_backward(grad_output, self, target, reduction, is_target);
}

Tensor & nll_loss_out(Tensor & output, const Tensor & self, const Tensor & target, const Tensor & weight, int64_t reduction, int64_t ignore_index) {
  Tensor total_weight = at::empty({0}, self.options());
  return std::get<0>(at::nll_loss_forward_out(output, total_weight, self, target, weight, reduction, ignore_index));
}

Tensor nll_loss(const Tensor & self, const Tensor & target, const Tensor & weight, int64_t reduction, int64_t ignore_index) {
  return std::get<0>(at::nll_loss_forward(self, target, weight, reduction, ignore_index));
}

std::tuple<Tensor &,Tensor &> nll_loss_forward_out(Tensor & output, Tensor & total_weight, const Tensor & self, const Tensor & target, const Tensor & weight, int64_t reduction, int64_t ignore_index) {
  return at::legacy::th::_thnn_nll_loss_forward_out(output, total_weight, self, target, weight, reduction, ignore_index);
}

std::tuple<Tensor,Tensor> nll_loss_forward(const Tensor & self, const Tensor & target, const Tensor & weight, int64_t reduction, int64_t ignore_index) {
  return at::legacy::th::_thnn_nll_loss_forward(self, target, weight, reduction, ignore_index);
}

Tensor & nll_loss_backward_out(Tensor & grad_input, const Tensor & grad_output, const Tensor & self, const Tensor & target, const Tensor & weight, int64_t reduction, int64_t ignore_index, const Tensor & total_weight) {
  return at::legacy::th::_thnn_nll_loss_backward_out(grad_input, grad_output, self, target, weight, reduction, ignore_index, total_weight);
}

Tensor nll_loss_backward(const Tensor & grad_output, const Tensor & self, const Tensor & target, const Tensor & weight, int64_t reduction, int64_t ignore_index, const Tensor & total_weight) {
  return at::legacy::th::_thnn_nll_loss_backward(grad_output, self, target, weight, reduction, ignore_index, total_weight);
}

Tensor & nll_loss2d_out(Tensor & output, const Tensor & self, const Tensor & target, const Tensor & weight, int64_t reduction, int64_t ignore_index) {
  Tensor total_weight = at::empty({0}, self.options());
  return std::get<0>(at::nll_loss2d_forward_out(output, total_weight, self, target, weight, reduction, ignore_index));
}

Tensor nll_loss2d(const Tensor & self, const Tensor & target, const Tensor & weight, int64_t reduction, int64_t ignore_index) {
  return std::get<0>(at::nll_loss2d_forward(self, target, weight, reduction, ignore_index));
}

std::tuple<Tensor &,Tensor &> nll_loss2d_forward_out(Tensor & output, Tensor & total_weight, const Tensor & self, const Tensor & target, const Tensor & weight, int64_t reduction, int64_t ignore_index) {
  return at::legacy::th::_thnn_nll_loss2d_forward_out(output, total_weight, self, target, weight, reduction, ignore_index);
}

std::tuple<Tensor,Tensor> nll_loss2d_forward(const Tensor & self, const Tensor & target, const Tensor & weight, int64_t reduction, int64_t ignore_index) {
  return at::legacy::th::_thnn_nll_loss2d_forward(self, target, weight, reduction, ignore_index);
}

Tensor & nll_loss2d_backward_out(Tensor & grad_input, const Tensor & grad_output, const Tensor & self, const Tensor & target, const Tensor & weight, int64_t reduction, int64_t ignore_index, const Tensor & total_weight) {
  return at::legacy::th::_thnn_nll_loss2d_backward_out(grad_input, grad_output, self, target, weight, reduction, ignore_index, total_weight);
}

Tensor nll_loss2d_backward(const Tensor & grad_output, const Tensor & self, const Tensor & target, const Tensor & weight, int64_t reduction, int64_t ignore_index, const Tensor & total_weight) {
  return at::legacy::th::_thnn_nll_loss2d_backward(grad_output, self, target, weight, reduction, ignore_index, total_weight);
}

Tensor & smooth_l1_loss_out(Tensor & output, const Tensor & self, const Tensor & target, int64_t reduction) {
  return at::legacy::th::_thnn_smooth_l1_loss_forward_out(output, self, target, reduction);
}

Tensor smooth_l1_loss(const Tensor & self, const Tensor & target, int64_t reduction) {
  return at::legacy::th::_thnn_smooth_l1_loss_forward(self, target, reduction);
}

Tensor & smooth_l1_loss_backward_out(Tensor & grad_input, const Tensor & grad_output, const Tensor & self,
                                     const Tensor & target, int64_t reduction) {
  return at::legacy::th::_thnn_smooth_l1_loss_backward_out(grad_input, grad_output, self, target, reduction);
}

Tensor smooth_l1_loss_backward(const Tensor & grad_output, const Tensor & self, const Tensor & target, int64_t reduction) {
  return at::legacy::th::_thnn_smooth_l1_loss_backward(grad_output, self, target, reduction);
}

Tensor & soft_margin_loss_out(Tensor & output, const Tensor & self, const Tensor & target, int64_t reduction) {
  return at::legacy::th::_thnn_soft_margin_loss_forward_out(output, self, target, reduction);
}

Tensor soft_margin_loss(const Tensor & self, const Tensor & target, int64_t reduction) {
  return at::legacy::th::_thnn_soft_margin_loss_forward(self, target, reduction);
}

Tensor & soft_margin_loss_backward_out(Tensor & grad_input, const Tensor & grad_output, const Tensor & self,
                                       const Tensor & target, int64_t reduction) {
  return at::legacy::th::_thnn_soft_margin_loss_backward_out(grad_input, grad_output, self, target, reduction);
}

Tensor soft_margin_loss_backward(const Tensor & grad_output, const Tensor & self, const Tensor & target, int64_t reduction) {
  return at::legacy::th::_thnn_soft_margin_loss_backward(grad_output, self, target, reduction);
}

Tensor & elu_out(Tensor & output, const Tensor & self, Scalar alpha, Scalar scale, Scalar input_scale) {
  return at::legacy::th::_thnn_elu_forward_out(output, self, alpha, scale, input_scale);
}

Tensor elu(const Tensor & self, Scalar alpha, Scalar scale, Scalar input_scale) {
  return at::legacy::th::_thnn_elu_forward(self, alpha, scale, input_scale);
}

Tensor & elu_backward_out(Tensor & grad_input, const Tensor & grad_output, Scalar alpha, Scalar scale, Scalar input_scale, const Tensor & output) {
  return at::legacy::th::_thnn_elu_backward_out(grad_input, grad_output, alpha, scale, input_scale, output);
}

Tensor elu_backward(const Tensor & grad_output, Scalar alpha, Scalar scale, Scalar input_scale, const Tensor & output) {
  return at::legacy::th::_thnn_elu_backward(grad_output, alpha, scale, input_scale, output);
}

Tensor & elu_(Tensor & self, Scalar alpha, Scalar scale, Scalar input_scale) {
  return at::legacy::th::_thnn_elu_forward_(self, alpha, scale, input_scale);
}

Tensor & glu_out(Tensor & output, const Tensor & self, int64_t dim) {
  return at::legacy::th::_thnn_glu_forward_out(output, self, dim);
}

Tensor glu(const Tensor & self, int64_t dim) {
  return at::legacy::th::_thnn_glu_forward(self, dim);
}

Tensor & glu_backward_out(Tensor & grad_input, const Tensor & grad_output, const Tensor & self, int64_t dim) {
  return at::legacy::th::_thnn_glu_backward_out(grad_input, grad_output, self, dim);
}

Tensor glu_backward(const Tensor & grad_output, const Tensor & self, int64_t dim) {
  return at::legacy::th::_thnn_glu_backward(grad_output, self, dim);
}

Tensor & hardtanh_out(Tensor & output, const Tensor & self, Scalar min_val, Scalar max_val) {
  return at::legacy::th::_thnn_hardtanh_forward_out(output, self, min_val, max_val);
}

Tensor hardtanh(const Tensor & self, Scalar min_val, Scalar max_val) {
  return at::legacy::th::_thnn_hardtanh_forward(self, min_val, max_val);
}

Tensor & hardtanh_backward_out(Tensor & grad_input, const Tensor & grad_output, const Tensor & self, Scalar min_val, Scalar max_val) {
  return at::legacy::th::_thnn_hardtanh_backward_out(grad_input, grad_output, self, min_val, max_val);
}

Tensor hardtanh_backward(const Tensor & grad_output, const Tensor & self, Scalar min_val, Scalar max_val) {
  return at::legacy::th::_thnn_hardtanh_backward(grad_output, self, min_val, max_val);
}

Tensor & hardtanh_(Tensor & self, Scalar min_val, Scalar max_val) {
  return at::legacy::th::_thnn_hardtanh_forward_(self, min_val, max_val);
}

Tensor & leaky_relu_out(Tensor & output, const Tensor & self, Scalar negative_slope) {
  return at::legacy::th::_thnn_leaky_relu_forward_out(output, self, negative_slope);
}

Tensor leaky_relu(const Tensor & self, Scalar negative_slope) {
  return at::legacy::th::_thnn_leaky_relu_forward(self, negative_slope);
}

Tensor & leaky_relu_backward_out(Tensor & grad_input, const Tensor & grad_output, const Tensor & self, Scalar negative_slope) {
  return at::legacy::th::_thnn_leaky_relu_backward_out(grad_input, grad_output, self, negative_slope);
}

Tensor leaky_relu_backward(const Tensor & grad_output, const Tensor & self, Scalar negative_slope) {
  return at::legacy::th::_thnn_leaky_relu_backward(grad_output, self, negative_slope);
}

Tensor & leaky_relu_(Tensor & self, Scalar negative_slope) {
  return at::legacy::th::_thnn_leaky_relu_forward_(self, negative_slope);
}

Tensor & log_sigmoid_out(Tensor & output, const Tensor & self) {
  Tensor buffer = at::empty({0}, self.options());
  return std::get<0>(at::legacy::th::_thnn_log_sigmoid_forward_out(output, buffer, self));
}

Tensor log_sigmoid(const Tensor & self) {
  return std::get<0>(at::log_sigmoid_forward(self));
}

std::tuple<Tensor &,Tensor &> log_sigmoid_forward_out(Tensor & output, Tensor & buffer, const Tensor & self) {
  return at::legacy::th::_thnn_log_sigmoid_forward_out(output, buffer, self);
}

std::tuple<Tensor,Tensor> log_sigmoid_forward(const Tensor & self) {
  return at::legacy::th::_thnn_log_sigmoid_forward(self);
}

Tensor & log_sigmoid_backward_out(Tensor & grad_input, const Tensor & grad_output, const Tensor & self, const Tensor & buffer) {
  return at::legacy::th::_thnn_log_sigmoid_backward_out(grad_input, grad_output, self, buffer);
}

Tensor log_sigmoid_backward(const Tensor & grad_output, const Tensor & self, const Tensor & buffer) {
  return at::legacy::th::_thnn_log_sigmoid_backward(grad_output, self, buffer);
}

Tensor & rrelu_with_noise_out(Tensor & output, const Tensor & self, const Tensor & noise, Scalar lower, Scalar upper, bool training, Generator * generator) {
  return at::legacy::th::_thnn_rrelu_with_noise_forward_out(output, self, noise, lower, upper, training, generator);
}

Tensor rrelu_with_noise(const Tensor & self, const Tensor & noise, Scalar lower, Scalar upper, bool training, Generator * generator) {
  return at::legacy::th::_thnn_rrelu_with_noise_forward(self, noise, lower, upper, training, generator);
}

Tensor & rrelu_with_noise_backward_out(Tensor & grad_input, const Tensor & grad_output, const Tensor & self, const Tensor & noise, Scalar lower, Scalar upper, bool training) {
  return at::legacy::th::_thnn_rrelu_with_noise_backward_out(grad_input, grad_output, self, noise, lower, upper, training);
}

Tensor rrelu_with_noise_backward(const Tensor & grad_output, const Tensor & self, const Tensor & noise, Scalar lower, Scalar upper, bool training) {
  return at::legacy::th::_thnn_rrelu_with_noise_backward(grad_output, self, noise, lower, upper, training);
}

Tensor & rrelu_with_noise_(Tensor & self, const Tensor & noise, Scalar lower, Scalar upper, bool training, Generator * generator) {
  return at::legacy::th::_thnn_rrelu_with_noise_forward_(self, noise, lower, upper, training, generator);
}

Tensor & softplus_out(Tensor & output, const Tensor & self, Scalar beta, Scalar threshold) {
  return at::legacy::th::_thnn_softplus_forward_out(output, self, beta, threshold);
}

Tensor softplus(const Tensor & self, Scalar beta, Scalar threshold) {
  return at::legacy::th::_thnn_softplus_forward(self, beta, threshold);
}

Tensor & softplus_backward_out(Tensor & grad_input, const Tensor & grad_output, const Tensor & self, Scalar beta, Scalar threshold, const Tensor & output) {
  return at::legacy::th::_thnn_softplus_backward_out(grad_input, grad_output, self, beta, threshold, output);
}

Tensor softplus_backward(const Tensor & grad_output, const Tensor & self, Scalar beta, Scalar threshold, const Tensor & output) {
  return at::legacy::th::_thnn_softplus_backward(grad_output, self, beta, threshold, output);
}

Tensor & softshrink_out(Tensor & output, const Tensor & self, Scalar lambd) {
  return at::legacy::th::_thnn_softshrink_forward_out(output, self, lambd);
}

Tensor softshrink(const Tensor & self, Scalar lambd) {
  return at::legacy::th::_thnn_softshrink_forward(self, lambd);
}

Tensor & softshrink_backward_out(Tensor & grad_input, const Tensor & grad_output, const Tensor & self, Scalar lambd) {
  return at::legacy::th::_thnn_softshrink_backward_out(grad_input, grad_output, self, lambd);
}

Tensor softshrink_backward(const Tensor & grad_output, const Tensor & self, Scalar lambd) {
  return at::legacy::th::_thnn_softshrink_backward(grad_output, self, lambd);
}

Tensor & adaptive_avg_pool3d_out(Tensor & output, const Tensor & self, IntArrayRef output_size) {
  return at::legacy::th::_thnn_adaptive_avg_pool3d_forward_out(output, self, output_size);
}

Tensor adaptive_avg_pool3d(const Tensor & self, IntArrayRef output_size) {
  return at::legacy::th::_thnn_adaptive_avg_pool3d_forward(self, output_size);
}

Tensor & adaptive_avg_pool3d_backward_out(Tensor & grad_input, const Tensor & grad_output, const Tensor & self) {
  return at::legacy::th::_thnn_adaptive_avg_pool3d_backward_out(grad_input, grad_output, self);
}

Tensor adaptive_avg_pool3d_backward(const Tensor & grad_output, const Tensor & self) {
  return at::legacy::th::_thnn_adaptive_avg_pool3d_backward(grad_output, self);
}

std::tuple<Tensor &,Tensor &> adaptive_max_pool2d_out(Tensor & output, Tensor & indices, const Tensor & self, IntArrayRef output_size) {
  return at::legacy::th::_thnn_adaptive_max_pool2d_forward_out(output, indices, self, output_size);
}

std::tuple<Tensor,Tensor> adaptive_max_pool2d(const Tensor & self, IntArrayRef output_size) {
  return at::legacy::th::_thnn_adaptive_max_pool2d_forward(self, output_size);
}

Tensor & adaptive_max_pool2d_backward_out(Tensor & grad_input, const Tensor & grad_output, const Tensor & self, const Tensor & indices) {
  return at::legacy::th::_thnn_adaptive_max_pool2d_backward_out(grad_input, grad_output, self, indices);
}

Tensor adaptive_max_pool2d_backward(const Tensor & grad_output, const Tensor & self, const Tensor & indices) {
  return at::legacy::th::_thnn_adaptive_max_pool2d_backward(grad_output, self, indices);
}

std::tuple<Tensor &,Tensor &> adaptive_max_pool3d_out(Tensor & output, Tensor & indices, const Tensor & self, IntArrayRef output_size) {
  return at::legacy::th::_thnn_adaptive_max_pool3d_forward_out(output, indices, self, output_size);
}

std::tuple<Tensor,Tensor> adaptive_max_pool3d(const Tensor & self, IntArrayRef output_size) {
  return at::legacy::th::_thnn_adaptive_max_pool3d_forward(self, output_size);
}

Tensor & adaptive_max_pool3d_backward_out(Tensor & grad_input, const Tensor & grad_output, const Tensor & self, const Tensor & indices) {
  return at::legacy::th::_thnn_adaptive_max_pool3d_backward_out(grad_input, grad_output, self, indices);
}

Tensor adaptive_max_pool3d_backward(const Tensor & grad_output, const Tensor & self, const Tensor & indices) {
  return at::legacy::th::_thnn_adaptive_max_pool3d_backward(grad_output, self, indices);
}

Tensor & avg_pool2d_out(Tensor & output, const Tensor & self, IntArrayRef kernel_size, IntArrayRef stride, IntArrayRef padding, bool ceil_mode, bool count_include_pad) {
  return at::legacy::th::_thnn_avg_pool2d_forward_out(output, self, kernel_size, stride, padding, ceil_mode, count_include_pad);
}

Tensor avg_pool2d(const Tensor & self, IntArrayRef kernel_size, IntArrayRef stride, IntArrayRef padding, bool ceil_mode, bool count_include_pad) {
  return at::legacy::th::_thnn_avg_pool2d_forward(self, kernel_size, stride, padding, ceil_mode, count_include_pad);
}

Tensor & avg_pool2d_backward_out(Tensor & grad_input, const Tensor & grad_output, const Tensor & self, IntArrayRef kernel_size, IntArrayRef stride, IntArrayRef padding, bool ceil_mode, bool count_include_pad) {
  return at::legacy::th::_thnn_avg_pool2d_backward_out(grad_input, grad_output, self, kernel_size, stride, padding, ceil_mode, count_include_pad);
}

Tensor avg_pool2d_backward(const Tensor & grad_output, const Tensor & self, IntArrayRef kernel_size, IntArrayRef stride, IntArrayRef padding, bool ceil_mode, bool count_include_pad) {
  return at::legacy::th::_thnn_avg_pool2d_backward(grad_output, self, kernel_size, stride, padding, ceil_mode, count_include_pad);
}

Tensor & avg_pool3d_out(Tensor & output, const Tensor & self, IntArrayRef kernel_size, IntArrayRef stride, IntArrayRef padding, bool ceil_mode, bool count_include_pad) {
  return at::legacy::th::_thnn_avg_pool3d_forward_out(output, self, kernel_size, stride, padding, ceil_mode, count_include_pad);
}

Tensor avg_pool3d(const Tensor & self, IntArrayRef kernel_size, IntArrayRef stride, IntArrayRef padding, bool ceil_mode, bool count_include_pad) {
  return at::legacy::th::_thnn_avg_pool3d_forward(self, kernel_size, stride, padding, ceil_mode, count_include_pad);
}

Tensor & avg_pool3d_backward_out(Tensor & grad_input, const Tensor & grad_output, const Tensor & self, IntArrayRef kernel_size, IntArrayRef stride, IntArrayRef padding, bool ceil_mode, bool count_include_pad) {
  return at::legacy::th::_thnn_avg_pool3d_backward_out(grad_input, grad_output, self, kernel_size, stride, padding, ceil_mode, count_include_pad);
}

Tensor avg_pool3d_backward(const Tensor & grad_output, const Tensor & self, IntArrayRef kernel_size, IntArrayRef stride, IntArrayRef padding, bool ceil_mode, bool count_include_pad) {
  return at::legacy::th::_thnn_avg_pool3d_backward(grad_output, self, kernel_size, stride, padding, ceil_mode, count_include_pad);
}

std::tuple<Tensor &,Tensor &> max_pool2d_with_indices_out(Tensor & output, Tensor & indices, const Tensor & self, IntArrayRef kernel_size, IntArrayRef stride, IntArrayRef padding, IntArrayRef dilation, bool ceil_mode) {
  return at::legacy::th::_thnn_max_pool2d_with_indices_forward_out(output, indices, self, kernel_size, stride, padding, dilation, ceil_mode);
}

std::tuple<Tensor,Tensor> max_pool2d_with_indices(const Tensor & self, IntArrayRef kernel_size, IntArrayRef stride, IntArrayRef padding, IntArrayRef dilation, bool ceil_mode) {
  return at::legacy::th::_thnn_max_pool2d_with_indices_forward(self, kernel_size, stride, padding, dilation, ceil_mode);
}

Tensor & max_pool2d_with_indices_backward_out(Tensor & grad_input, const Tensor & grad_output, const Tensor & self, IntArrayRef kernel_size, IntArrayRef stride, IntArrayRef padding, IntArrayRef dilation, bool ceil_mode, const Tensor & indices) {
  return at::legacy::th::_thnn_max_pool2d_with_indices_backward_out(grad_input, grad_output, self, kernel_size, stride, padding, dilation, ceil_mode, indices);
}

Tensor max_pool2d_with_indices_backward(const Tensor & grad_output, const Tensor & self, IntArrayRef kernel_size, IntArrayRef stride, IntArrayRef padding, IntArrayRef dilation, bool ceil_mode, const Tensor & indices) {
  return at::legacy::th::_thnn_max_pool2d_with_indices_backward(grad_output, self, kernel_size, stride, padding, dilation, ceil_mode, indices);
}

std::tuple<Tensor &,Tensor &> max_pool3d_with_indices_out(Tensor & output, Tensor & indices, const Tensor & self, IntArrayRef kernel_size, IntArrayRef stride, IntArrayRef padding, IntArrayRef dilation, bool ceil_mode) {
  return at::legacy::th::_thnn_max_pool3d_with_indices_forward_out(output, indices, self, kernel_size, stride, padding, dilation, ceil_mode);
}

std::tuple<Tensor,Tensor> max_pool3d_with_indices(const Tensor & self, IntArrayRef kernel_size, IntArrayRef stride, IntArrayRef padding, IntArrayRef dilation, bool ceil_mode) {
  return at::legacy::th::_thnn_max_pool3d_with_indices_forward(self, kernel_size, stride, padding, dilation, ceil_mode);
}

Tensor & max_pool3d_with_indices_backward_out(Tensor & grad_input, const Tensor & grad_output, const Tensor & self, IntArrayRef kernel_size, IntArrayRef stride, IntArrayRef padding, IntArrayRef dilation, bool ceil_mode, const Tensor & indices) {
  return at::legacy::th::_thnn_max_pool3d_with_indices_backward_out(grad_input, grad_output, self, kernel_size, stride, padding, dilation, ceil_mode, indices);
}

Tensor max_pool3d_with_indices_backward(const Tensor & grad_output, const Tensor & self, IntArrayRef kernel_size, IntArrayRef stride, IntArrayRef padding, IntArrayRef dilation, bool ceil_mode, const Tensor & indices) {
  return at::legacy::th::_thnn_max_pool3d_with_indices_backward(grad_output, self, kernel_size, stride, padding, dilation, ceil_mode, indices);
}

<<<<<<< HEAD
Tensor & max_unpool2d_out(Tensor & output, const Tensor & self, const Tensor & indices, IntArrayRef output_size) {
  return at::legacy::th::_thnn_max_unpool2d_forward_out(output, self, indices, output_size);
}

Tensor max_unpool2d(const Tensor & self, const Tensor & indices, IntArrayRef output_size) {
  return at::legacy::th::_thnn_max_unpool2d_forward(self, indices, output_size);
}

Tensor & max_unpool2d_backward_out(Tensor & grad_input, const Tensor & grad_output, const Tensor & self, const Tensor & indices, IntArrayRef output_size) {
  return at::legacy::th::_thnn_max_unpool2d_backward_out(grad_input, grad_output, self, indices, output_size);
}

Tensor max_unpool2d_backward(const Tensor & grad_output, const Tensor & self, const Tensor & indices, IntArrayRef output_size) {
  return at::legacy::th::_thnn_max_unpool2d_backward(grad_output, self, indices, output_size);
}

Tensor & max_unpool3d_out(Tensor & output, const Tensor & self, const Tensor & indices, IntArrayRef output_size, IntArrayRef stride, IntArrayRef padding) {
  return at::legacy::th::_thnn_max_unpool3d_forward_out(output, self, indices, output_size, stride, padding);
}

Tensor max_unpool3d(const Tensor & self, const Tensor & indices, IntArrayRef output_size, IntArrayRef stride, IntArrayRef padding) {
  return at::legacy::th::_thnn_max_unpool3d_forward(self, indices, output_size, stride, padding);
}

Tensor & max_unpool3d_backward_out(Tensor & grad_input, const Tensor & grad_output, const Tensor & self, const Tensor & indices, IntArrayRef output_size, IntArrayRef stride, IntArrayRef padding) {
  return at::legacy::th::_thnn_max_unpool3d_backward_out(grad_input, grad_output, self, indices, output_size, stride, padding);
}

Tensor max_unpool3d_backward(const Tensor & grad_output, const Tensor & self, const Tensor & indices, IntArrayRef output_size, IntArrayRef stride, IntArrayRef padding) {
  return at::legacy::th::_thnn_max_unpool3d_backward(grad_output, self, indices, output_size, stride, padding);
=======
Tensor & upsample_linear1d_out(Tensor & output, const Tensor & self, IntList output_size, bool align_corners) {
  return at::legacy::th::_thnn_upsample_linear1d_forward_out(output, self, output_size, align_corners);
}

Tensor upsample_linear1d(const Tensor & self, IntList output_size, bool align_corners) {
  return at::legacy::th::_thnn_upsample_linear1d_forward(self, output_size, align_corners);
}

Tensor & upsample_linear1d_backward_out(Tensor & grad_input, const Tensor & grad_output, IntList output_size, IntList input_size, bool align_corners) {
  return at::legacy::th::_thnn_upsample_linear1d_backward_out(grad_input, grad_output, output_size, input_size, align_corners);
}

Tensor upsample_linear1d_backward(const Tensor & grad_output, IntList output_size, IntList input_size, bool align_corners) {
  return at::legacy::th::_thnn_upsample_linear1d_backward(grad_output, output_size, input_size, align_corners);
}

Tensor & upsample_bilinear2d_out(Tensor & output, const Tensor & self, IntList output_size, bool align_corners) {
  return at::legacy::th::_thnn_upsample_bilinear2d_forward_out(output, self, output_size, align_corners);
}

Tensor upsample_bilinear2d(const Tensor & self, IntList output_size, bool align_corners) {
  return at::legacy::th::_thnn_upsample_bilinear2d_forward(self, output_size, align_corners);
}

Tensor & upsample_bilinear2d_backward_out(Tensor & grad_input, const Tensor & grad_output, IntList output_size, IntList input_size, bool align_corners) {
  return at::legacy::th::_thnn_upsample_bilinear2d_backward_out(grad_input, grad_output, output_size, input_size, align_corners);
}

Tensor upsample_bilinear2d_backward(const Tensor & grad_output, IntList output_size, IntList input_size, bool align_corners) {
  return at::legacy::th::_thnn_upsample_bilinear2d_backward(grad_output, output_size, input_size, align_corners);
}

Tensor & upsample_bicubic2d_out(Tensor & output, const Tensor & self, IntList output_size, bool align_corners) {
  return at::legacy::th::_thnn_upsample_bicubic2d_forward_out(output, self, output_size, align_corners);
}

Tensor upsample_bicubic2d(const Tensor & self, IntList output_size, bool align_corners) {
  return at::legacy::th::_thnn_upsample_bicubic2d_forward(self, output_size, align_corners);
}

Tensor & upsample_bicubic2d_backward_out(Tensor & grad_input, const Tensor & grad_output, IntList output_size, IntList input_size, bool align_corners) {
  return at::legacy::th::_thnn_upsample_bicubic2d_backward_out(grad_input, grad_output, output_size, input_size, align_corners);
}

Tensor upsample_bicubic2d_backward(const Tensor & grad_output, IntList output_size, IntList input_size, bool align_corners) {
  return at::legacy::th::_thnn_upsample_bicubic2d_backward(grad_output, output_size, input_size, align_corners);
}

Tensor & upsample_trilinear3d_out(Tensor & output, const Tensor & self, IntList output_size, bool align_corners) {
  return at::legacy::th::_thnn_upsample_trilinear3d_forward_out(output, self, output_size, align_corners);
}

Tensor upsample_trilinear3d(const Tensor & self, IntList output_size, bool align_corners) {
  return at::legacy::th::_thnn_upsample_trilinear3d_forward(self, output_size, align_corners);
}

Tensor & upsample_trilinear3d_backward_out(Tensor & grad_input, const Tensor & grad_output, IntList output_size, IntList input_size, bool align_corners) {
  return at::legacy::th::_thnn_upsample_trilinear3d_backward_out(grad_input, grad_output, output_size, input_size, align_corners);
}

Tensor upsample_trilinear3d_backward(const Tensor & grad_output, IntList output_size, IntList input_size, bool align_corners) {
  return at::legacy::th::_thnn_upsample_trilinear3d_backward(grad_output, output_size, input_size, align_corners);
}

Tensor & upsample_nearest1d_out(Tensor & output, const Tensor & self, IntList output_size) {
  return at::legacy::th::_thnn_upsample_nearest1d_forward_out(output, self, output_size);
}

Tensor upsample_nearest1d(const Tensor & self, IntList output_size) {
  return at::legacy::th::_thnn_upsample_nearest1d_forward(self, output_size);
}

Tensor & upsample_nearest1d_backward_out(Tensor & grad_input, const Tensor & grad_output, IntList output_size, IntList input_size) {
  return at::legacy::th::_thnn_upsample_nearest1d_backward_out(grad_input, grad_output, output_size, input_size);
}

Tensor upsample_nearest1d_backward(const Tensor & grad_output, IntList output_size, IntList input_size) {
  return at::legacy::th::_thnn_upsample_nearest1d_backward(grad_output, output_size, input_size);
}

Tensor & upsample_nearest2d_out(Tensor & output, const Tensor & self, IntList output_size) {
  return at::legacy::th::_thnn_upsample_nearest2d_forward_out(output, self, output_size);
}

Tensor upsample_nearest2d(const Tensor & self, IntList output_size) {
  return at::legacy::th::_thnn_upsample_nearest2d_forward(self, output_size);
}

Tensor & upsample_nearest2d_backward_out(Tensor & grad_input, const Tensor & grad_output, IntList output_size, IntList input_size) {
  return at::legacy::th::_thnn_upsample_nearest2d_backward_out(grad_input, grad_output, output_size, input_size);
}

Tensor upsample_nearest2d_backward(const Tensor & grad_output, IntList output_size, IntList input_size) {
  return at::legacy::th::_thnn_upsample_nearest2d_backward(grad_output, output_size, input_size);
}

Tensor & upsample_nearest3d_out(Tensor & output, const Tensor & self, IntList output_size) {
  return at::legacy::th::_thnn_upsample_nearest3d_forward_out(output, self, output_size);
}

Tensor upsample_nearest3d(const Tensor & self, IntList output_size) {
  return at::legacy::th::_thnn_upsample_nearest3d_forward(self, output_size);
}

Tensor & upsample_nearest3d_backward_out(Tensor & grad_input, const Tensor & grad_output, IntList output_size, IntList input_size) {
  return at::legacy::th::_thnn_upsample_nearest3d_backward_out(grad_input, grad_output, output_size, input_size);
}

Tensor upsample_nearest3d_backward(const Tensor & grad_output, IntList output_size, IntList input_size) {
  return at::legacy::th::_thnn_upsample_nearest3d_backward(grad_output, output_size, input_size);
>>>>>>> c0bcaad1
}

Tensor & sigmoid_backward_out(Tensor & grad_input, const Tensor & grad_output, const Tensor & output) {
  return at::legacy::th::_thnn_sigmoid_backward_out(grad_input, grad_output, output);
}

Tensor sigmoid_backward(const Tensor & grad_output, const Tensor & output) {
  return at::legacy::th::_thnn_sigmoid_backward(grad_output, output);
}

Tensor & tanh_backward_out(Tensor & grad_input, const Tensor & grad_output, const Tensor & output) {
  return at::legacy::th::_thnn_tanh_backward_out(grad_input, grad_output, output);
}

Tensor tanh_backward(const Tensor & grad_output, const Tensor & output) {
  return at::legacy::th::_thnn_tanh_backward(grad_output, output);
}

Tensor & thnn_conv_transpose2d_out(Tensor & output, const Tensor & self, const Tensor & weight, IntArrayRef kernel_size, const Tensor & bias, IntArrayRef stride, IntArrayRef padding, IntArrayRef output_padding, IntArrayRef dilation) {
  Tensor columns = at::empty({0}, self.options());
  Tensor ones = at::empty({0}, self.options());
  return std::get<0>(at::thnn_conv_transpose2d_forward_out(output, columns, ones, self, weight, kernel_size, bias, stride, padding, output_padding, dilation));
}

Tensor thnn_conv_transpose2d(const Tensor & self, const Tensor & weight, IntArrayRef kernel_size, const Tensor & bias, IntArrayRef stride, IntArrayRef padding, IntArrayRef output_padding, IntArrayRef dilation) {
  return std::get<0>(at::thnn_conv_transpose2d_forward(self, weight, kernel_size, bias, stride, padding, output_padding, dilation));
}

std::tuple<Tensor &,Tensor &,Tensor &> thnn_conv_transpose2d_forward_out(Tensor & output, Tensor & columns, Tensor & ones, const Tensor & self, const Tensor & weight, IntArrayRef kernel_size, const Tensor & bias, IntArrayRef stride, IntArrayRef padding, IntArrayRef output_padding, IntArrayRef dilation) {
  return at::legacy::th::_thnn_conv_transpose2d_forward_out(output, columns, ones, self, weight, kernel_size, bias, stride, padding, output_padding, dilation);
}

std::tuple<Tensor,Tensor,Tensor> thnn_conv_transpose2d_forward(const Tensor & self, const Tensor & weight, IntArrayRef kernel_size, const Tensor & bias, IntArrayRef stride, IntArrayRef padding, IntArrayRef output_padding, IntArrayRef dilation) {
  return at::legacy::th::_thnn_conv_transpose2d_forward(self, weight, kernel_size, bias, stride, padding, output_padding, dilation);
}

std::tuple<Tensor &,Tensor &,Tensor &> thnn_conv_transpose2d_backward_out(Tensor & grad_input, Tensor & grad_weight, Tensor & grad_bias, const Tensor & grad_output, const Tensor & self, const Tensor & weight, IntArrayRef kernel_size, IntArrayRef stride, IntArrayRef padding, IntArrayRef output_padding, IntArrayRef dilation, const Tensor & columns, const Tensor & ones) {
  return at::legacy::th::_thnn_conv_transpose2d_backward_out(grad_input, grad_weight, grad_bias, grad_output, self, weight, kernel_size, stride, padding, output_padding, dilation, columns, ones);
}

std::tuple<Tensor,Tensor,Tensor> thnn_conv_transpose2d_backward(const Tensor & grad_output, const Tensor & self, const Tensor & weight, IntArrayRef kernel_size, IntArrayRef stride, IntArrayRef padding, IntArrayRef output_padding, IntArrayRef dilation, const Tensor & columns, const Tensor & ones, std::array<bool,3> output_mask) {
  return at::legacy::th::_thnn_conv_transpose2d_backward(grad_output, self, weight, kernel_size, stride, padding, output_padding, dilation, columns, ones, output_mask);
}

Tensor & thnn_conv_transpose3d_out(Tensor & output, const Tensor & self, const Tensor & weight, IntArrayRef kernel_size, const Tensor & bias, IntArrayRef stride, IntArrayRef padding, IntArrayRef output_padding, IntArrayRef dilation) {
  Tensor finput = at::empty({0}, self.options());
  Tensor fgrad_input = at::empty({0}, self.options());
  return std::get<0>(at::thnn_conv_transpose3d_forward_out(output, finput, fgrad_input, self, weight, kernel_size, bias, stride, padding, output_padding, dilation));
}

Tensor thnn_conv_transpose3d(const Tensor & self, const Tensor & weight, IntArrayRef kernel_size, const Tensor & bias, IntArrayRef stride, IntArrayRef padding, IntArrayRef output_padding, IntArrayRef dilation) {
  return std::get<0>(at::thnn_conv_transpose3d_forward(self, weight, kernel_size, bias, stride, padding, output_padding, dilation));
}

std::tuple<Tensor &,Tensor &,Tensor &> thnn_conv_transpose3d_forward_out(Tensor & output, Tensor & finput, Tensor & fgrad_input, const Tensor & self, const Tensor & weight, IntArrayRef kernel_size, const Tensor & bias, IntArrayRef stride, IntArrayRef padding, IntArrayRef output_padding, IntArrayRef dilation) {
  return at::legacy::th::_thnn_conv_transpose3d_forward_out(output, finput, fgrad_input, self, weight, kernel_size, bias, stride, padding, output_padding, dilation);
}

std::tuple<Tensor,Tensor,Tensor> thnn_conv_transpose3d_forward(const Tensor & self, const Tensor & weight, IntArrayRef kernel_size, const Tensor & bias, IntArrayRef stride, IntArrayRef padding, IntArrayRef output_padding, IntArrayRef dilation) {
  return at::legacy::th::_thnn_conv_transpose3d_forward(self, weight, kernel_size, bias, stride, padding, output_padding, dilation);
}

std::tuple<Tensor &,Tensor &,Tensor &> thnn_conv_transpose3d_backward_out(Tensor & grad_input, Tensor & grad_weight, Tensor & grad_bias, const Tensor & grad_output, const Tensor & self, const Tensor & weight, IntArrayRef kernel_size, IntArrayRef stride, IntArrayRef padding, IntArrayRef output_padding, IntArrayRef dilation, const Tensor & finput, const Tensor & fgrad_input) {
  return at::legacy::th::_thnn_conv_transpose3d_backward_out(grad_input, grad_weight, grad_bias, grad_output, self, weight, kernel_size, stride, padding, output_padding, dilation, finput, fgrad_input);
}

std::tuple<Tensor,Tensor,Tensor> thnn_conv_transpose3d_backward(const Tensor & grad_output, const Tensor & self, const Tensor & weight, IntArrayRef kernel_size, IntArrayRef stride, IntArrayRef padding, IntArrayRef output_padding, IntArrayRef dilation, const Tensor & finput, const Tensor & fgrad_input, std::array<bool,3> output_mask) {
  return at::legacy::th::_thnn_conv_transpose3d_backward(grad_output, self, weight, kernel_size, stride, padding, output_padding, dilation, finput, fgrad_input, output_mask);
}

Tensor & thnn_conv2d_out(Tensor & output, const Tensor & self, const Tensor & weight, IntArrayRef kernel_size, const Tensor & bias, IntArrayRef stride, IntArrayRef padding) {
  Tensor finput = at::empty({0}, self.options());
  Tensor fgrad_input = at::empty({0}, self.options());
  return std::get<0>(at::thnn_conv2d_forward_out(output, finput, fgrad_input, self, weight, kernel_size, bias, stride, padding));
}

Tensor thnn_conv2d(const Tensor & self, const Tensor & weight, IntArrayRef kernel_size, const Tensor & bias, IntArrayRef stride, IntArrayRef padding) {
  return std::get<0>(at::thnn_conv2d_forward(self, weight, kernel_size, bias, stride, padding));
}

std::tuple<Tensor &,Tensor &,Tensor &> thnn_conv2d_forward_out(Tensor & output, Tensor & finput, Tensor & fgrad_input, const Tensor & self, const Tensor & weight, IntArrayRef kernel_size, const Tensor & bias, IntArrayRef stride, IntArrayRef padding) {
  return at::legacy::th::_thnn_conv2d_forward_out(output, finput, fgrad_input, self, weight, kernel_size, bias, stride, padding);
}

std::tuple<Tensor,Tensor,Tensor> thnn_conv2d_forward(const Tensor & self, const Tensor & weight, IntArrayRef kernel_size, const Tensor & bias, IntArrayRef stride, IntArrayRef padding) {
  return at::legacy::th::_thnn_conv2d_forward(self, weight, kernel_size, bias, stride, padding);
}

std::tuple<Tensor &,Tensor &,Tensor &> thnn_conv2d_backward_out(Tensor & grad_input, Tensor & grad_weight, Tensor & grad_bias, const Tensor & grad_output, const Tensor & self, const Tensor & weight, IntArrayRef kernel_size, IntArrayRef stride, IntArrayRef padding, const Tensor & finput, const Tensor & fgrad_input) {
  return at::legacy::th::_thnn_conv2d_backward_out(grad_input, grad_weight, grad_bias, grad_output, self, weight, kernel_size, stride, padding, finput, fgrad_input);
}

std::tuple<Tensor,Tensor,Tensor> thnn_conv2d_backward(const Tensor & grad_output, const Tensor & self, const Tensor & weight, IntArrayRef kernel_size, IntArrayRef stride, IntArrayRef padding, const Tensor & finput, const Tensor & fgrad_input, std::array<bool,3> output_mask) {
  return at::legacy::th::_thnn_conv2d_backward(grad_output, self, weight, kernel_size, stride, padding, finput, fgrad_input, output_mask);
}

Tensor & thnn_conv3d_out(Tensor & output, const Tensor & self, const Tensor & weight, IntArrayRef kernel_size, const Tensor & bias, IntArrayRef stride, IntArrayRef padding) {
  Tensor finput = at::empty({0}, self.options());
  Tensor fgrad_input = at::empty({0}, self.options());
  return std::get<0>(at::thnn_conv3d_forward_out(output, finput, fgrad_input, self, weight, kernel_size, bias, stride, padding));
}

Tensor & thnn_conv_depthwise2d_out(Tensor & output, const Tensor & self, const Tensor & weight, IntArrayRef kernel_size, const Tensor & bias, IntArrayRef stride, IntArrayRef padding, IntArrayRef dilation) {
  return at::thnn_conv_depthwise2d_forward_out(output, self, weight, kernel_size, bias, stride, padding, dilation);
}

Tensor thnn_conv_depthwise2d(const Tensor & self, const Tensor & weight, IntArrayRef kernel_size, const Tensor & bias, IntArrayRef stride, IntArrayRef padding, IntArrayRef dilation) {
  return at::thnn_conv_depthwise2d_forward(self, weight, kernel_size, bias, stride, padding, dilation);
}

Tensor & thnn_conv_depthwise2d_forward_out(Tensor & output, const Tensor & self, const Tensor & weight, IntArrayRef kernel_size, const Tensor & bias, IntArrayRef stride, IntArrayRef padding, IntArrayRef dilation) {
  return at::legacy::th::_thnn_conv_depthwise2d_forward_out(output, self, weight, kernel_size, bias, stride, padding, dilation);
}

Tensor thnn_conv_depthwise2d_forward(const Tensor & self, const Tensor & weight, IntArrayRef kernel_size, const Tensor & bias, IntArrayRef stride, IntArrayRef padding, IntArrayRef dilation) {
  return at::legacy::th::_thnn_conv_depthwise2d_forward(self, weight, kernel_size, bias, stride, padding, dilation);
}

std::tuple<Tensor &,Tensor &> thnn_conv_depthwise2d_backward_out(Tensor & grad_input, Tensor & grad_weight, const Tensor & grad_output, const Tensor & self, const Tensor & weight, IntArrayRef kernel_size, IntArrayRef stride, IntArrayRef padding, IntArrayRef dilation) {
  return at::legacy::th::_thnn_conv_depthwise2d_backward_out(grad_input, grad_weight, grad_output, self, weight, kernel_size, stride, padding, dilation);
}

std::tuple<Tensor,Tensor> thnn_conv_depthwise2d_backward(const Tensor & grad_output, const Tensor & self, const Tensor & weight, IntArrayRef kernel_size, IntArrayRef stride, IntArrayRef padding, IntArrayRef dilation, std::array<bool,2> output_mask) {
  return at::legacy::th::_thnn_conv_depthwise2d_backward(grad_output, self, weight, kernel_size, stride, padding, dilation, output_mask);
}

Tensor thnn_conv3d(const Tensor & self, const Tensor & weight, IntArrayRef kernel_size, const Tensor & bias, IntArrayRef stride, IntArrayRef padding) {
  return std::get<0>(at::thnn_conv3d_forward(self, weight, kernel_size, bias, stride, padding));
}

std::tuple<Tensor &,Tensor &,Tensor &> thnn_conv3d_forward_out(Tensor & output, Tensor & finput, Tensor & fgrad_input, const Tensor & self, const Tensor & weight, IntArrayRef kernel_size, const Tensor & bias, IntArrayRef stride, IntArrayRef padding) {
  return at::legacy::th::_thnn_conv3d_forward_out(output, finput, fgrad_input, self, weight, kernel_size, bias, stride, padding);
}

std::tuple<Tensor,Tensor,Tensor> thnn_conv3d_forward(const Tensor & self, const Tensor & weight, IntArrayRef kernel_size, const Tensor & bias, IntArrayRef stride, IntArrayRef padding) {
  return at::legacy::th::_thnn_conv3d_forward(self, weight, kernel_size, bias, stride, padding);
}

std::tuple<Tensor &,Tensor &,Tensor &> thnn_conv3d_backward_out(Tensor & grad_input, Tensor & grad_weight, Tensor & grad_bias, const Tensor & grad_output, const Tensor & self, const Tensor & weight, IntArrayRef kernel_size, IntArrayRef stride, IntArrayRef padding, const Tensor & finput, const Tensor & fgrad_input) {
  return at::legacy::th::_thnn_conv3d_backward_out(grad_input, grad_weight, grad_bias, grad_output, self, weight, kernel_size, stride, padding, finput, fgrad_input);
}

std::tuple<Tensor,Tensor,Tensor> thnn_conv3d_backward(const Tensor & grad_output, const Tensor & self, const Tensor & weight, IntArrayRef kernel_size, IntArrayRef stride, IntArrayRef padding, const Tensor & finput, const Tensor & fgrad_input, std::array<bool,3> output_mask) {
  return at::legacy::th::_thnn_conv3d_backward(grad_output, self, weight, kernel_size, stride, padding, finput, fgrad_input, output_mask);
}

Tensor & thnn_conv_dilated2d_out(Tensor & output, const Tensor & self, const Tensor & weight, IntArrayRef kernel_size, const Tensor & bias, IntArrayRef stride, IntArrayRef padding, IntArrayRef dilation) {
  Tensor columns = at::empty({0}, self.options());
  Tensor ones = at::empty({0}, self.options());
  return std::get<0>(at::thnn_conv_dilated2d_forward_out(output, columns, ones, self, weight, kernel_size, bias, stride, padding, dilation));
}

Tensor thnn_conv_dilated2d(const Tensor & self, const Tensor & weight, IntArrayRef kernel_size, const Tensor & bias, IntArrayRef stride, IntArrayRef padding, IntArrayRef dilation) {
  return std::get<0>(at::thnn_conv_dilated2d_forward(self, weight, kernel_size, bias, stride, padding, dilation));
}

std::tuple<Tensor &,Tensor &,Tensor &> thnn_conv_dilated2d_forward_out(Tensor & output, Tensor & columns, Tensor & ones, const Tensor & self, const Tensor & weight, IntArrayRef kernel_size, const Tensor & bias, IntArrayRef stride, IntArrayRef padding, IntArrayRef dilation) {
  return at::legacy::th::_thnn_conv_dilated2d_forward_out(output, columns, ones, self, weight, kernel_size, bias, stride, padding, dilation);
}

std::tuple<Tensor,Tensor,Tensor> thnn_conv_dilated2d_forward(const Tensor & self, const Tensor & weight, IntArrayRef kernel_size, const Tensor & bias, IntArrayRef stride, IntArrayRef padding, IntArrayRef dilation) {
  return at::legacy::th::_thnn_conv_dilated2d_forward(self, weight, kernel_size, bias, stride, padding, dilation);
}

std::tuple<Tensor &,Tensor &,Tensor &> thnn_conv_dilated2d_backward_out(Tensor & grad_input, Tensor & grad_weight, Tensor & grad_bias, const Tensor & grad_output, const Tensor & self, const Tensor & weight, IntArrayRef kernel_size, IntArrayRef stride, IntArrayRef padding, IntArrayRef dilation, const Tensor & columns, const Tensor & ones) {
  return at::legacy::th::_thnn_conv_dilated2d_backward_out(grad_input, grad_weight, grad_bias, grad_output, self, weight, kernel_size, stride, padding, dilation, columns, ones);
}

std::tuple<Tensor,Tensor,Tensor> thnn_conv_dilated2d_backward(const Tensor & grad_output, const Tensor & self, const Tensor & weight, IntArrayRef kernel_size, IntArrayRef stride, IntArrayRef padding, IntArrayRef dilation, const Tensor & columns, const Tensor & ones, std::array<bool,3> output_mask) {
  return at::legacy::th::_thnn_conv_dilated2d_backward(grad_output, self, weight, kernel_size, stride, padding, dilation, columns, ones, output_mask);
}

Tensor & thnn_conv_dilated3d_out(Tensor & output, const Tensor & self, const Tensor & weight, IntArrayRef kernel_size, const Tensor & bias, IntArrayRef stride, IntArrayRef padding, IntArrayRef dilation) {
  Tensor columns = at::empty({0}, self.options());
  Tensor ones = at::empty({0}, self.options());
  return std::get<0>(at::thnn_conv_dilated3d_forward_out(output, columns, ones, self, weight, kernel_size, bias, stride, padding, dilation));
}

Tensor thnn_conv_dilated3d(const Tensor & self, const Tensor & weight, IntArrayRef kernel_size, const Tensor & bias, IntArrayRef stride, IntArrayRef padding, IntArrayRef dilation) {
  return std::get<0>(at::thnn_conv_dilated3d_forward(self, weight, kernel_size, bias, stride, padding, dilation));
}

std::tuple<Tensor &,Tensor &,Tensor &> thnn_conv_dilated3d_forward_out(Tensor & output, Tensor & columns, Tensor & ones, const Tensor & self, const Tensor & weight, IntArrayRef kernel_size, const Tensor & bias, IntArrayRef stride, IntArrayRef padding, IntArrayRef dilation) {
  return at::legacy::th::_thnn_conv_dilated3d_forward_out(output, columns, ones, self, weight, kernel_size, bias, stride, padding, dilation);
}

std::tuple<Tensor,Tensor,Tensor> thnn_conv_dilated3d_forward(const Tensor & self, const Tensor & weight, IntArrayRef kernel_size, const Tensor & bias, IntArrayRef stride, IntArrayRef padding, IntArrayRef dilation) {
  return at::legacy::th::_thnn_conv_dilated3d_forward(self, weight, kernel_size, bias, stride, padding, dilation);
}

std::tuple<Tensor &,Tensor &,Tensor &> thnn_conv_dilated3d_backward_out(Tensor & grad_input, Tensor & grad_weight, Tensor & grad_bias, const Tensor & grad_output, const Tensor & self, const Tensor & weight, IntArrayRef kernel_size, IntArrayRef stride, IntArrayRef padding, IntArrayRef dilation, const Tensor & columns, const Tensor & ones) {
  return at::legacy::th::_thnn_conv_dilated3d_backward_out(grad_input, grad_weight, grad_bias, grad_output, self, weight, kernel_size, stride, padding, dilation, columns, ones);
}

std::tuple<Tensor,Tensor,Tensor> thnn_conv_dilated3d_backward(const Tensor & grad_output, const Tensor & self, const Tensor & weight, IntArrayRef kernel_size, IntArrayRef stride, IntArrayRef padding, IntArrayRef dilation, const Tensor & columns, const Tensor & ones, std::array<bool,3> output_mask) {
  return at::legacy::th::_thnn_conv_dilated3d_backward(grad_output, self, weight, kernel_size, stride, padding, dilation, columns, ones, output_mask);
}

Tensor thnn_col2im(const Tensor & self, IntArrayRef output_size, IntArrayRef kernel_size, IntArrayRef dilation, IntArrayRef padding, IntArrayRef stride) {
  return at::legacy::th::_thnn_col2im_forward(self, output_size, kernel_size, dilation, padding, stride);
}

Tensor & thnn_col2im_out(Tensor & output, const Tensor & self, IntArrayRef output_size, IntArrayRef kernel_size, IntArrayRef dilation, IntArrayRef padding, IntArrayRef stride) {
  return at::legacy::th::_thnn_col2im_forward_out(output, self, output_size, kernel_size, dilation, padding, stride);
}

Tensor thnn_col2im_backward(const Tensor & grad_output, IntArrayRef kernel_size, IntArrayRef dilation, IntArrayRef padding, IntArrayRef stride) {
  return at::legacy::th::_thnn_col2im_backward(grad_output, kernel_size, dilation, padding, stride);
}

Tensor & thnn_col2im_backward_out(Tensor & grad_input, const Tensor & grad_output, IntArrayRef kernel_size, IntArrayRef dilation, IntArrayRef padding, IntArrayRef stride) {
  return at::legacy::th::_thnn_col2im_backward_out(grad_input, grad_output, kernel_size, dilation, padding, stride);
}

Tensor thnn_im2col(const Tensor & self, IntArrayRef kernel_size, IntArrayRef dilation, IntArrayRef padding, IntArrayRef stride) {
  return at::legacy::th::_thnn_im2col_forward(self, kernel_size, dilation, padding, stride);
}

Tensor & thnn_im2col_out(Tensor & output, const Tensor & self, IntArrayRef kernel_size, IntArrayRef dilation, IntArrayRef padding, IntArrayRef stride) {
  return at::legacy::th::_thnn_im2col_forward_out(output, self, kernel_size, dilation, padding, stride);
}

Tensor thnn_im2col_backward(const Tensor & grad_output, IntArrayRef input_size, IntArrayRef kernel_size, IntArrayRef dilation, IntArrayRef padding, IntArrayRef stride) {
  return at::legacy::th::_thnn_im2col_backward(grad_output, input_size, kernel_size, dilation, padding, stride);
}

Tensor & thnn_im2col_backward_out(Tensor & grad_input, const Tensor & grad_output, IntArrayRef input_size, IntArrayRef kernel_size, IntArrayRef dilation, IntArrayRef padding, IntArrayRef stride) {
  return at::legacy::th::_thnn_im2col_backward_out(grad_input, grad_output, input_size, kernel_size, dilation, padding, stride);
}

}} // namespace at::native<|MERGE_RESOLUTION|>--- conflicted
+++ resolved
@@ -444,38 +444,6 @@
   return at::legacy::th::_thnn_max_pool3d_with_indices_backward(grad_output, self, kernel_size, stride, padding, dilation, ceil_mode, indices);
 }
 
-<<<<<<< HEAD
-Tensor & max_unpool2d_out(Tensor & output, const Tensor & self, const Tensor & indices, IntArrayRef output_size) {
-  return at::legacy::th::_thnn_max_unpool2d_forward_out(output, self, indices, output_size);
-}
-
-Tensor max_unpool2d(const Tensor & self, const Tensor & indices, IntArrayRef output_size) {
-  return at::legacy::th::_thnn_max_unpool2d_forward(self, indices, output_size);
-}
-
-Tensor & max_unpool2d_backward_out(Tensor & grad_input, const Tensor & grad_output, const Tensor & self, const Tensor & indices, IntArrayRef output_size) {
-  return at::legacy::th::_thnn_max_unpool2d_backward_out(grad_input, grad_output, self, indices, output_size);
-}
-
-Tensor max_unpool2d_backward(const Tensor & grad_output, const Tensor & self, const Tensor & indices, IntArrayRef output_size) {
-  return at::legacy::th::_thnn_max_unpool2d_backward(grad_output, self, indices, output_size);
-}
-
-Tensor & max_unpool3d_out(Tensor & output, const Tensor & self, const Tensor & indices, IntArrayRef output_size, IntArrayRef stride, IntArrayRef padding) {
-  return at::legacy::th::_thnn_max_unpool3d_forward_out(output, self, indices, output_size, stride, padding);
-}
-
-Tensor max_unpool3d(const Tensor & self, const Tensor & indices, IntArrayRef output_size, IntArrayRef stride, IntArrayRef padding) {
-  return at::legacy::th::_thnn_max_unpool3d_forward(self, indices, output_size, stride, padding);
-}
-
-Tensor & max_unpool3d_backward_out(Tensor & grad_input, const Tensor & grad_output, const Tensor & self, const Tensor & indices, IntArrayRef output_size, IntArrayRef stride, IntArrayRef padding) {
-  return at::legacy::th::_thnn_max_unpool3d_backward_out(grad_input, grad_output, self, indices, output_size, stride, padding);
-}
-
-Tensor max_unpool3d_backward(const Tensor & grad_output, const Tensor & self, const Tensor & indices, IntArrayRef output_size, IntArrayRef stride, IntArrayRef padding) {
-  return at::legacy::th::_thnn_max_unpool3d_backward(grad_output, self, indices, output_size, stride, padding);
-=======
 Tensor & upsample_linear1d_out(Tensor & output, const Tensor & self, IntList output_size, bool align_corners) {
   return at::legacy::th::_thnn_upsample_linear1d_forward_out(output, self, output_size, align_corners);
 }
@@ -586,7 +554,6 @@
 
 Tensor upsample_nearest3d_backward(const Tensor & grad_output, IntList output_size, IntList input_size) {
   return at::legacy::th::_thnn_upsample_nearest3d_backward(grad_output, output_size, input_size);
->>>>>>> c0bcaad1
 }
 
 Tensor & sigmoid_backward_out(Tensor & grad_input, const Tensor & grad_output, const Tensor & output) {
